using Microsoft.Xna.Framework;
using Microsoft.Xna.Framework.Graphics;
using System;
using System.Collections.Generic;
using System.IO;
<<<<<<< HEAD
using System.Text.RegularExpressions;
using Terraria.GameInput;
=======
>>>>>>> 65f3825b
using Terraria.Graphics;
using Terraria.ID;
using Terraria.IO;
using Terraria.Localization;
using Terraria.Map;
using Terraria.UI;
using Terraria.WorldBuilding;

namespace Terraria.ModLoader;

/// <summary>
/// This is where all <see cref="ModSystem"/> hooks are gathered and called.
/// </summary>
public static partial class SystemLoader
{
	internal static readonly List<ModSystem> Systems = new();
	internal static readonly Dictionary<Mod, List<ModSystem>> SystemsByMod = new();

	internal static void Add(ModSystem modSystem)
	{
		if (!SystemsByMod.TryGetValue(modSystem.Mod, out var modsSystems)) {
			SystemsByMod[modSystem.Mod] = modsSystems = new();
		}

		Systems.Add(modSystem);
		modsSystems.Add(modSystem);
	}

	internal static void Unload()
	{
		Systems.Clear();
		SystemsByMod.Clear();
	}

	internal static void ResizeArrays()
	{
		RebuildHooks();
	}

	internal static void OnModLoad(Mod mod)
	{
		if (SystemsByMod.TryGetValue(mod, out var systems)) {
			foreach (var system in systems) {
				system.OnModLoad();
			}
		}
	}

	internal static void OnModUnload(Mod mod)
	{
		if (SystemsByMod.TryGetValue(mod, out var systems)) {
			foreach (var system in systems) {
				system.OnModUnload();
			}
		}
	}

	internal static void PostSetupContent(Mod mod)
	{
		if (SystemsByMod.TryGetValue(mod, out var systems)) {
			foreach (var system in systems) {
				system.PostSetupContent();
			}
		}
	}

	internal static void OnLocalizationsLoaded()
	{
		foreach (var system in HookOnLocalizationsLoaded.Enumerate()) {
			system.OnLocalizationsLoaded();
		}
	}

	internal static void AddRecipes(Mod mod)
	{
		if (SystemsByMod.TryGetValue(mod, out var systems)) {
			foreach (var system in systems) {
				system.AddRecipes();
			}
		}
	}

	internal static void PostAddRecipes(Mod mod)
	{
		if (SystemsByMod.TryGetValue(mod, out var systems)) {
			foreach (var system in systems) {
				system.PostAddRecipes();
			}
		}
	}

	internal static void PostSetupRecipes(Mod mod)
	{
		if (SystemsByMod.TryGetValue(mod, out var systems)) {
			foreach (var system in systems) {
				system.PostSetupRecipes();
			}
		}
	}

	internal static void AddRecipeGroups(Mod mod)
	{
		if (SystemsByMod.TryGetValue(mod, out var systems)) {
			foreach (var system in systems) {
				system.AddRecipeGroups();
			}
		}
	}

	public static void OnWorldLoad()
	{
		foreach (var system in HookOnWorldLoad.Enumerate()) {
			system.OnWorldLoad();
		}
	}

	public static void OnWorldUnload()
	{
		foreach (var system in HookOnWorldUnload.Enumerate()) {
			system.OnWorldUnload();
		}
	}

	public static void ClearWorld() {
		foreach (var system in HookClearWorld.Enumerate()) {
			system.ClearWorld();
		}
	}

	public static bool CanWorldBePlayed(PlayerFileData playerData, WorldFileData worldData, out ModSystem rejector)
	{
		foreach (var system in HookCanWorldBePlayed.Enumerate()) {
			if (!system.CanWorldBePlayed(playerData, worldData)) {
				rejector = system;
				return false;
			}
		}

		rejector = null;
		return true;
	}

	public static void ModifyScreenPosition()
	{
		foreach (var system in HookModifyScreenPosition.Enumerate()) {
			system.ModifyScreenPosition();
		}
	}

	public static void ModifyTransformMatrix(ref SpriteViewMatrix Transform)
	{
		foreach (var system in HookModifyTransformMatrix.Enumerate()) {
			system.ModifyTransformMatrix(ref Transform);
		}
	}

	public static void ModifySunLightColor(ref Color tileColor, ref Color backgroundColor)
	{
		if (Main.gameMenu)
			return;

		foreach (var system in HookModifySunLightColor.Enumerate()) {
			system.ModifySunLightColor(ref tileColor, ref backgroundColor);
		}
	}

	public static void ModifyLightingBrightness(ref float negLight, ref float negLight2)
	{
		float scale = 1f;

		foreach (var system in HookModifyLightingBrightness.Enumerate()) {
			system.ModifyLightingBrightness(ref scale);
		}

		if (Lighting.NotRetro) {
			negLight *= scale;
			negLight2 *= scale;
		}
		else {
			negLight -= (scale - 1f) / 2.307692307692308f;
			negLight2 -= (scale - 1f) / 0.75f;
		}

		negLight = Math.Max(negLight, 0.001f);
		negLight2 = Math.Max(negLight2, 0.001f);
	}

	public static void PreDrawMapIconOverlay(IReadOnlyList<IMapLayer> layers, MapOverlayDrawContext mapOverlayDrawContext)
	{
		foreach (var system in HookPreDrawMapIconOverlay.Enumerate()) {
			system.PreDrawMapIconOverlay(layers, mapOverlayDrawContext);
		}
	}

	public static void PostDrawFullscreenMap(ref string mouseText)
	{
		foreach (var system in HookPostDrawFullscreenMap.Enumerate()) {
			system.PostDrawFullscreenMap(ref mouseText);
		}
	}

	public static void UpdateUI(GameTime gameTime)
	{
		if (Main.gameMenu)
			return;

		foreach (var system in HookUpdateUI.Enumerate()) {
			system.UpdateUI(gameTime);
		}
	}

	public static void PreUpdateEntities()
	{
		foreach (var system in HookPreUpdateEntities.Enumerate()) {
			system.PreUpdateEntities();
		}
	}

	public static void PreUpdatePlayers()
	{
		foreach (var system in HookPreUpdatePlayers.Enumerate()) {
			system.PreUpdatePlayers();
		}
	}

	public static void PostUpdatePlayers()
	{
		foreach (var system in HookPostUpdatePlayers.Enumerate()) {
			system.PostUpdatePlayers();
		}
	}

	public static void PreUpdateNPCs()
	{
		foreach (var system in HookPreUpdateNPCs.Enumerate()) {
			system.PreUpdateNPCs();
		}
	}

	public static void PostUpdateNPCs()
	{
		foreach (var system in HookPostUpdateNPCs.Enumerate()) {
			system.PostUpdateNPCs();
		}
	}

	public static void PreUpdateGores()
	{
		foreach (var system in HookPreUpdateGores.Enumerate()) {
			system.PreUpdateGores();
		}
	}

	public static void PostUpdateGores()
	{
		foreach (var system in HookPostUpdateGores.Enumerate()) {
			system.PostUpdateGores();
		}
	}

	public static void PreUpdateProjectiles()
	{
		foreach (var system in HookPreUpdateProjectiles.Enumerate()) {
			system.PreUpdateProjectiles();
		}
	}

	public static void PostUpdateProjectiles()
	{
		foreach (var system in HookPostUpdateProjectiles.Enumerate()) {
			system.PostUpdateProjectiles();
		}
	}

	public static void PreUpdateItems()
	{
		foreach (var system in HookPreUpdateItems.Enumerate()) {
			system.PreUpdateItems();
		}
	}

	public static void PostUpdateItems()
	{
		foreach (var system in HookPostUpdateItems.Enumerate()) {
			system.PostUpdateItems();
		}
	}

	public static void PreUpdateDusts()
	{
		foreach (var system in HookPreUpdateDusts.Enumerate()) {
			system.PreUpdateDusts();
		}
	}

	public static void PostUpdateDusts()
	{
		foreach (var system in HookPostUpdateDusts.Enumerate()) {
			system.PostUpdateDusts();
		}
	}

	public static void PreUpdateTime()
	{
		foreach (var system in HookPreUpdateTime.Enumerate()) {
			system.PreUpdateTime();
		}
	}

	public static void PostUpdateTime()
	{
		foreach (var system in HookPostUpdateTime.Enumerate()) {
			system.PostUpdateTime();
		}
	}

	public static void PreUpdateWorld()
	{
		foreach (var system in HookPreUpdateWorld.Enumerate()) {
			system.PreUpdateWorld();
		}
	}

	public static void PostUpdateWorld()
	{
		foreach (var system in HookPostUpdateWorld.Enumerate()) {
			system.PostUpdateWorld();
		}
	}

	public static void PreUpdateInvasions()
	{
		foreach (var system in HookPreUpdateInvasions.Enumerate()) {
			system.PreUpdateInvasions();
		}
	}

	public static void PostUpdateInvasions()
	{
		foreach (var system in HookPostUpdateInvasions.Enumerate()) {
			system.PostUpdateInvasions();
		}
	}

	public static void PostUpdateEverything()
	{
		foreach (var system in HookPostUpdateEverything.Enumerate()) {
			system.PostUpdateEverything();
		}
	}

	public static void ModifyInterfaceLayers(List<GameInterfaceLayer> layers)
	{
		foreach (GameInterfaceLayer layer in layers) {
			layer.Active = true;
		}

		foreach (var system in HookModifyInterfaceLayers.Enumerate()) {
			system.ModifyInterfaceLayers(layers);
		}
	}

	public static void ModifyGameTipVisibility(IReadOnlyList<GameTipData> tips)
	{
		foreach (var system in HookModifyGameTipVisibility.Enumerate()) {
			system.ModifyGameTipVisibility(tips);
		}
	}

	public static void PostDrawInterface(SpriteBatch spriteBatch)
	{
		foreach (var system in HookPostDrawInterface.Enumerate()) {
			system.PostDrawInterface(spriteBatch);
		}
	}

	public static void PostUpdateInput()
	{
		foreach (var system in HookPostUpdateInput.Enumerate()) {
			system.PostUpdateInput();
		}
	}

	public static void PreSaveAndQuit()
	{
		foreach (var system in HookPreSaveAndQuit.Enumerate()) {
			system.PreSaveAndQuit();
		}
	}

	public static void PostDrawTiles()
	{
		foreach (var system in HookPostDrawTiles.Enumerate()) {
			system.PostDrawTiles();
		}
	}

	public static void ModifyTimeRate(ref double timeRate, ref double tileUpdateRate, ref double eventUpdateRate)
	{
		foreach (var system in HookModifyTimeRate.Enumerate()) {
			system.ModifyTimeRate(ref timeRate, ref tileUpdateRate, ref eventUpdateRate);
		}
	}

	// Based on LocalizedText._substitutionRegex
	private static readonly Regex _validKeysForDialogueSubstitutions = new("[a-zA-Z][\\w\\.]*", RegexOptions.Compiled);

	// TODO: Is there a way to warn a modder once that a substitution key is invalid? Should this throw an exception?
	public static void PopulateDialogueSubstitutions(Dictionary<string, object> substitutions)
	{
		// Autoloaded substitutions for keybinds and town NPCs.
		foreach (ModKeybind keybind in KeybindLoader.modKeybinds.Values) {
			substitutions.Add($"{keybind.Mod.Name}.InputTrigger_{keybind.Name}", PlayerInput.GenerateInputTag_ForCurrentGamemode(tagForGameplay: true, keybind.FullName));
		}

		for (int i = NPCID.Count; i < NPCLoader.NPCCount; i++) {
			NPC townNPC = ContentSamples.NpcsByNetId[i];
			if (townNPC.isLikeATownNPC) {
				substitutions.Add($"{townNPC.ModNPC.Mod.Name}.{townNPC.ModNPC.Name}", NPC.GetFirstNPCNameOrNull(i));
			}
		}

		// Mod substitutions
		foreach (var system in HookPopulateDialogueSubstitutions.arr) {
			system.PopulateDialogueSubstitutions(out var newSubstitutions);
			if (newSubstitutions is null) {
				continue; // TODO: Warn
			}

			foreach (var pair in newSubstitutions) {
				if (!_validKeysForDialogueSubstitutions.IsMatch(pair.Key)) {
					continue; // TODO: Warn
				}

				substitutions.Add($"{system.Mod.Name}.{pair.Key}", pair.Value);
			}
		}
	}

	public static void PreWorldGen()
	{
		foreach (var system in HookPreWorldGen.Enumerate()) {
			system.PreWorldGen();
		}
	}

	public static void ModifyWorldGenTasks(List<GenPass> passes, ref double totalWeight)
	{
		foreach (var system in HookModifyWorldGenTasks.Enumerate()) {
			try {
				system.ModifyWorldGenTasks(passes, ref totalWeight);
			}
			catch (Exception e) {
				string message = string.Join(
					"\n",
					system.FullName + " : " + Language.GetTextValue("tModLoader.WorldGenError"),
					e
				);
				Utils.ShowFancyErrorMessage(message, 0);

				throw;
			}
		}
	}

	public static void PostWorldGen()
	{
		foreach (var system in HookPostWorldGen.Enumerate()) {
			system.PostWorldGen();
		}
	}

	public static void ResetNearbyTileEffects()
	{
		foreach (var system in HookResetNearbyTileEffects.Enumerate()) {
			system.ResetNearbyTileEffects();
		}
	}

	public static void TileCountsAvailable(ReadOnlySpan<int> tileCounts)
	{
		foreach (var system in HookTileCountsAvailable.Enumerate()) {
			system.TileCountsAvailable(tileCounts);
		}
	}

	public static void ModifyHardmodeTasks(List<GenPass> passes)
	{
		foreach (var system in HookModifyHardmodeTasks.Enumerate()) {
			system.ModifyHardmodeTasks(passes);
		}
	}

	internal static bool HijackGetData(ref byte messageType, ref BinaryReader reader, int playerNumber)
	{
		bool hijacked = false;
		long readerPos = reader.BaseStream.Position;
		long biggestReaderPos = readerPos;

		foreach (var system in HookHijackGetData.Enumerate()) {
			if (system.HijackGetData(ref messageType, ref reader, playerNumber)) {
				hijacked = true;
				biggestReaderPos = Math.Max(reader.BaseStream.Position, biggestReaderPos);
			}

			reader.BaseStream.Position = readerPos;
		}

		if (hijacked) {
			reader.BaseStream.Position = biggestReaderPos;
		}

		return hijacked;
	}

	internal static bool HijackSendData(int whoAmI, int msgType, int remoteClient, int ignoreClient, NetworkText text, int number, float number2, float number3, float number4, int number5, int number6, int number7)
	{
		bool result = false;

		foreach (var system in HookHijackSendData.Enumerate()) {
			result |= system.HijackSendData(whoAmI, msgType, remoteClient, ignoreClient, text, number, number2, number3, number4, number5, number6, number7);
		}

		return result;
	}
}<|MERGE_RESOLUTION|>--- conflicted
+++ resolved
@@ -3,11 +3,8 @@
 using System;
 using System.Collections.Generic;
 using System.IO;
-<<<<<<< HEAD
 using System.Text.RegularExpressions;
 using Terraria.GameInput;
-=======
->>>>>>> 65f3825b
 using Terraria.Graphics;
 using Terraria.ID;
 using Terraria.IO;
@@ -431,7 +428,7 @@
 		}
 
 		// Mod substitutions
-		foreach (var system in HookPopulateDialogueSubstitutions.arr) {
+		foreach (var system in HookPopulateDialogueSubstitutions.Enumerate()) {
 			system.PopulateDialogueSubstitutions(out var newSubstitutions);
 			if (newSubstitutions is null) {
 				continue; // TODO: Warn
