--- conflicted
+++ resolved
@@ -99,161 +99,5 @@
 		public virtual bool HijackSendData(int whoAmI, int msgType, int remoteClient, int ignoreClient, NetworkText text, int number, float number2, float number3, float number4, int number5, int number6, int number7) {
 			return false;
 		}
-<<<<<<< HEAD
-=======
-
-		/// <summary>
-		/// Allows you to set the transformation of the screen that is drawn. (Translations, rotations, scales, etc.)
-		/// </summary>
-		public virtual void ModifyTransformMatrix(ref SpriteViewMatrix Transform) {
-		}
-
-		/// <summary>
-		/// Ran every update and suitable for calling Update for UserInterface classes
-		/// </summary>
-		public virtual void UpdateUI(GameTime gameTime) {
-		}
-
-		/// <summary>
-		/// Use this if you want to do something before anything in the World gets updated.
-		/// Called after UI updates, but before anything in the World (Players, NPCs, Projectiles, Tiles) gets updated.
-		/// <para />
-		/// When <see cref="Main.autoPause" /> is true or <see cref="Main.FrameSkipMode" /> is 0 or 2, the game may do a partial update. This means that it only updates menus and some animations, but not the World or Entities. This hook - and every hook after it - only gets called on frames with a full update.
-		/// <para />
-		/// If you are looking to hook a later part of the update process, see <see cref="MidUpdatePlayerNPC" />.
-		/// </summary>
-		public virtual void PreUpdateEntities() {
-		}
-
-		/// <summary>
-		/// Called after Players got updated, but before any NPCs get updated.
-		/// <para />
-		/// If you are looking to hook an earlier part of the update process, see <see cref="PreUpdateEntities" />.
-		/// If you are looking to hook a later part of the update process, see <see cref="MidUpdateNPCGore" />.
-		/// </summary>
-		public virtual void MidUpdatePlayerNPC() {
-		}
-
-		/// <summary>
-		/// Called after NPCs got updated, but before any Gores get updated.
-		/// <para />
-		/// If you are looking to hook an earlier part of the update process, see <see cref="MidUpdatePlayerNPC" />.
-		/// If you are looking to hook a later part of the update process, see <see cref="MidUpdateGoreProjectile" />.
-		/// </summary>
-		public virtual void MidUpdateNPCGore() {
-		}
-
-		/// <summary>
-		/// Called after Gores got updated, but before any Projectiles get updated.
-		/// <para />
-		/// If you are looking to hook an earlier part of the update process, see <see cref="MidUpdateNPCGore" />.
-		/// If you are looking to hook a later part of the update process, see <see cref="MidUpdateProjectileItem" />.
-		/// </summary>
-		public virtual void MidUpdateGoreProjectile() {
-		}
-
-		/// <summary>
-		/// Gets called immediately after all Projectiles are updated, but before any Items get updated.
-		/// <para />
-		/// If you are looking to hook an earlier part of the update process, see <see cref="MidUpdateGoreProjectile" />.
-		/// If you are looking to hook a later part of the update process, see <see cref="MidUpdateItemDust" />.
-		/// </summary>
-		public virtual void MidUpdateProjectileItem() {
-		}
-
-		/// <summary>
-		/// Called after Items got updated, but before any Dust gets updated.
-		/// <para />
-		/// If you are looking to hook an earlier part of the update process, see <see cref="MidUpdateProjectileItem" />.
-		/// If you are looking to hook a later part of the update process, see <see cref="MidUpdateDustTime" />.
-		/// </summary>
-		public virtual void MidUpdateItemDust() {
-		}
-
-		/// <summary>
-		/// Called after Dust got updated, but before Time (day/night, events, etc.) gets updated.
-		/// <para />
-		/// If you are looking to hook an earlier part of the update process, see <see cref="MidUpdateItemDust" />.
-		/// If you are looking to hook a later part of the update process, see <see cref="MidUpdateTimeWorld" />.
-		/// </summary>
-		public virtual void MidUpdateDustTime() {
-		}
-
-		/// <summary>
-		/// Called after Time got updated, but before the World gets updated.
-		/// <para />
-		/// If you are looking to hook an earlier part of the update process, see <see cref="MidUpdateDustTime" />.
-		/// If you are looking to hook a later part of the update process, see <see cref="MidUpdateInvasionNet" />.
-		/// </summary>
-		public virtual void MidUpdateTimeWorld() {
-		}
-
-		/// <summary>
-		/// Called after Invasions got updated. The only thing that is updated after this is the Network.
-		/// <para />
-		/// If you are looking to hook an earlier part of the update process, see <see cref="MidUpdateTimeWorld" />.
-		/// If you are looking to hook even after the Network is updated, see <see cref="PostUpdateEverything" />.
-		/// </summary>
-		public virtual void MidUpdateInvasionNet() {
-		}
-
-		/// <summary>
-		/// Called after the Network got updated, this is the last hook that happens in an update.
-		/// <para />
-		/// If you are looking to hook an earlier part of the update process, see <see cref="MidUpdateInvasionNet" />.
-		/// </summary>
-		public virtual void PostUpdateEverything() {
-		}
-
-		/// <summary>
-		/// Allows you to modify the elements of the in-game interface that get drawn. GameInterfaceLayer can be found in the Terraria.UI namespace. Check https://github.com/tModLoader/tModLoader/wiki/Vanilla-Interface-layers-values for vanilla interface layer names
-		/// </summary>
-		/// <param name="layers">The layers.</param>
-		public virtual void ModifyInterfaceLayers(List<GameInterfaceLayer> layers) {
-		}
-
-		/// <summary>
-		/// Allows you to modify color of light the sun emits.
-		/// </summary>
-		/// <param name="tileColor">Tile lighting color</param>
-		/// <param name="backgroundColor">Background lighting color</param>
-		public virtual void ModifySunLightColor(ref Color tileColor, ref Color backgroundColor) {
-		}
-
-		/// <summary>
-		/// Allows you to modify overall brightness of lights. Can be used to create effects similiar to what night vision and darkness (de)buffs give you. Values too high or too low might result in glitches. For night vision effect use scale 1.03
-		/// </summary>
-		/// <param name="scale">Brightness scale</param>
-		public virtual void ModifyLightingBrightness(ref float scale) {
-		}
-
-		/// <summary>
-		/// Called after interface is drawn but right before mouse and mouse hover text is drawn. Allows for drawing interface.
-		/// 
-		/// Note: This hook should no longer be used. It is better to use the ModifyInterfaceLayers hook.
-		/// </summary>
-		/// <param name="spriteBatch">The sprite batch.</param>
-		public virtual void PostDrawInterface(SpriteBatch spriteBatch) {
-		}
-
-		/// <summary>
-		/// Called while the fullscreen map is active. Allows custom drawing to the map.
-		/// </summary>
-		/// <param name="mouseText">The mouse text.</param>
-		public virtual void PostDrawFullscreenMap(ref string mouseText) {
-		}
-
-		/// <summary>
-		/// Called after the input keys are polled. Allows for modifying things like scroll wheel if your custom drawing should capture that.
-		/// </summary>
-		public virtual void PostUpdateInput() {
-		}
-
-		/// <summary>
-		/// Called in SP or Client when the Save and Quit button is pressed. One use for this hook is clearing out custom UI slots to return items to the player.  
-		/// </summary>
-		public virtual void PreSaveAndQuit() {
-		}
->>>>>>> e5341ffa
 	}
 }