using System;
using System.Collections.Generic;
using System.IO;
using Terraria.ID;
using Terraria.ModLoader.Default;
using Terraria.ModLoader.Exceptions;

namespace Terraria.ModLoader.IO
{
	public static class ItemIO
	{
		//replace netID writes in Terraria.Player.SavePlayer
		//in Terraria.IO.WorldFile.SaveChests include IsModItem for no-item check
		internal static void WriteVanillaID(Item item, BinaryWriter writer) {
			writer.Write(item.modItem != null ? 0 : item.netID);
		}

		public static TagCompound Save(Item item) {
			var tag = new TagCompound();
			if (item.type <= 0)
				return tag;

			if (item.modItem == null) {
				tag.Set("mod", "Terraria");
				tag.Set("id", item.netID);
			}
			else {
				tag.Set("mod", item.modItem.Mod.Name);
				tag.Set("name", item.modItem.Name);
				tag.Set("data", item.modItem.Save());
			}

			if (item.prefix != 0 && item.prefix < PrefixID.Count)
				tag.Set("prefix", item.prefix);

			if (item.prefix >= PrefixID.Count) {
				ModPrefix modPrefix = ModPrefix.GetPrefix(item.prefix);
				if (modPrefix != null) {
					tag.Set("modPrefixMod", modPrefix.Mod.Name);
					tag.Set("modPrefixName", modPrefix.Name);
				}
			}

			if (item.stack > 1)
				tag.Set("stack", item.stack);

			if (item.favorited)
				tag.Set("fav", true);

			tag.Set("globalData", SaveGlobals(item));

			return tag;
		}

		public static void Load(Item item, TagCompound tag)
		{
			string modName = tag.GetString("mod");
			if (modName == "") {
				item.netDefaults(0);
				return;
			}

			if (modName == "Terraria") {
				item.netDefaults(tag.GetInt("id"));
			}
			else {
				int type = ModLoader.GetMod(modName)?.ItemType(tag.GetString("name")) ?? 0;
				if (type > 0) {
					item.netDefaults(type);

					item.modItem.Load(tag.GetCompound("data"));
				}
				else {
					item.netDefaults(ModContent.ItemType<UnloadedItem>());
					((UnloadedItem)item.modItem).Setup(tag);
				}
			}

			if (tag.ContainsKey("modPrefixMod") && tag.ContainsKey("modPrefixName")) {
				string prefixMod = tag.GetString("modPrefixMod");
				string prefixName = tag.GetString("modPrefixName");
				item.Prefix(ModLoader.GetMod(prefixMod)?.PrefixType(prefixName) ?? 0);
			}
			else if (tag.ContainsKey("prefix")) {
				item.Prefix(tag.GetByte("prefix"));
			}
			item.stack = tag.Get<int?>("stack") ?? 1;
			item.favorited = tag.GetBool("fav");

			if (!(item.modItem is UnloadedItem))
				LoadGlobals(item, tag.GetList<TagCompound>("globalData"));
		}

		public static Item Load(TagCompound tag) {
			var item = new Item();
			Load(item, tag);
			return item;
		}

		internal static List<TagCompound> SaveGlobals(Item item) {
			if (item.modItem is UnloadedItem)
				return null; // UnloadedItems cannot have global data

			var list = new List<TagCompound>();
			foreach (var globalItem in ItemLoader.globalItems) {
				var globalItemInstance = globalItem.Instance(item);
				if (!globalItemInstance.NeedsSaving(item))
					continue;

				list.Add(new TagCompound {
					["mod"] = globalItemInstance.Mod.Name,
					["name"] = globalItemInstance.Name,
					["data"] = globalItemInstance.Save(item)
				});
			}
			return list.Count > 0 ? list : null;
		}

		internal static void LoadGlobals(Item item, IList<TagCompound> list) {
			foreach (var tag in list) {
				var mod = ModLoader.GetMod(tag.GetString("mod"));
				var globalItem = mod?.GetGlobalItem(tag.GetString("name"));
				if (globalItem != null) {
					var globalItemInstance = globalItem.Instance(item);
					try {
						globalItemInstance.Load(item, tag.GetCompound("data"));
					}
					catch (Exception e) {
						throw new CustomModDataException(mod,
							"Error in reading custom player data for " + mod.Name, e);
					}
				}
				else {
					item.GetGlobalItem<UnloadedGlobalItem>().data.Add(tag);
				}
			}
		}

		public static void Send(Item item, BinaryWriter writer, bool writeStack = false, bool writeFavourite = false) {
			writer.Write((short)item.netID);
			writer.Write(item.prefix);
			if (writeStack) writer.Write((short)item.stack);
			if (writeFavourite) writer.Write(item.favorited);
			SendModData(item, writer);
		}

		public static void Receive(Item item, BinaryReader reader, bool readStack = false, bool readFavorite = false) {
			item.netDefaults(reader.ReadInt16());
			item.Prefix(reader.ReadByte());
			if (readStack) item.stack = reader.ReadInt16();
			if (readFavorite) item.favorited = reader.ReadBoolean();
			ReceiveModData(item, reader);
		}

		public static Item Receive(BinaryReader reader, bool readStack = false, bool readFavorite = false) {
			var item = new Item();
			Receive(item, reader, readStack, readFavorite);
			return item;
		}

		public static void SendModData(Item item, BinaryWriter writer) {
			if (item.IsAir) return;
			writer.SafeWrite(w => item.modItem?.NetSend(w));
			foreach (var globalItem in ItemLoader.NetGlobals)
				writer.SafeWrite(w => globalItem.Instance(item).NetSend(item, w));
		}

		public static void ReceiveModData(Item item, BinaryReader reader) {
			if (item.IsAir) return;
			try {
				reader.SafeRead(r => item.modItem?.NetRecieve(r));
			}
			catch (IOException) {
				Logging.tML.Error($"Above IOException error caused by {item.modItem.Name} from the {item.modItem.Mod.Name} mod.");
			}

			foreach (var globalItem in ItemLoader.NetGlobals) {
				try {
					reader.SafeRead(r => globalItem.Instance(item).NetReceive(item, r));
				}
				catch (IOException) {
					Logging.tML.Error($"Above IOException error caused by {globalItem.Name} from the {globalItem.Mod.Name} mod while reading {item.Name}.");
				}
			}
		}

		internal static byte[] LegacyModData(int type, BinaryReader reader, bool hasGlobalSaving = true) {
			using (MemoryStream memoryStream = new MemoryStream()) {
				using (BinaryWriter writer = new BinaryWriter(memoryStream)) {
					if (type >= ItemID.Count) {
						ushort length = reader.ReadUInt16();
						writer.Write(length);
						writer.Write(reader.ReadBytes(length));
					}
					if (hasGlobalSaving) {
						ushort count = reader.ReadUInt16();
						writer.Write(count);
						for (int k = 0; k < count; k++) {
							writer.Write(reader.ReadString());
							writer.Write(reader.ReadString());
							ushort length = reader.ReadUInt16();
							writer.Write(length);
							writer.Write(reader.ReadBytes(length));
						}
					}
				}
				return memoryStream.ToArray();
			}
		}

<<<<<<< HEAD
		internal static void LoadLegacyModData(Item item, byte[] data, bool hasGlobalSaving = true) {
			using (BinaryReader reader = new BinaryReader(new MemoryStream(data))) {
				if (item.modItem != null) {
					byte[] modData = reader.ReadBytes(reader.ReadUInt16());
					if (modData.Length > 0) {
						using (BinaryReader customReader = new BinaryReader(new MemoryStream(modData))) {
							try {
								item.modItem.LoadLegacy(customReader);
							}
							catch (Exception e) {
								throw new CustomModDataException(item.modItem.Mod,
									"Error in reading custom item data for " + item.modItem.Mod.Name, e);
							}
						}
					}
				}
				if (hasGlobalSaving) {
					int count = reader.ReadUInt16();
					for (int k = 0; k < count; k++) {
						string modName = reader.ReadString();
						string globalName = reader.ReadString();
						byte[] globalData = reader.ReadBytes(reader.ReadUInt16());
						GlobalItem globalItem = ModLoader.GetMod(modName)?.GetGlobalItem(globalName);
						//could support legacy global data in mystery globals but eh...
						if (globalItem != null && globalData.Length > 0) {
							using (BinaryReader customReader = new BinaryReader(new MemoryStream(globalData))) {
								try {
									globalItem.LoadLegacy(item, customReader);
								}
								catch (Exception e) {
									throw new CustomModDataException(globalItem.Mod,
										"Error in reading custom global item data for " + globalItem.Mod.Name, e);
								}
							}
						}
					}
				}
			}
		}

		public static void LoadLegacyInventory(Item[] inv, BinaryReader reader, bool readStack = false, bool readFavorite = false) {
			int count = reader.ReadUInt16();
			for (int k = 0; k < count; k++) {
				LoadLegacy(inv[reader.ReadUInt16()], reader, readStack, readFavorite);
			}
		}

=======
>>>>>>> c7301b9a
		public static string ToBase64(Item item) {
			MemoryStream ms = new MemoryStream();
			TagIO.ToStream(ItemIO.Save(item), ms, true);
			return Convert.ToBase64String(ms.ToArray());
		}

		public static Item FromBase64(string base64) {
			MemoryStream ms = new MemoryStream(Convert.FromBase64String(base64));
			return ItemIO.Load(TagIO.FromStream(ms, true));
		}
	}
}<|MERGE_RESOLUTION|>--- conflicted
+++ resolved
@@ -208,56 +208,6 @@
 			}
 		}
 
-<<<<<<< HEAD
-		internal static void LoadLegacyModData(Item item, byte[] data, bool hasGlobalSaving = true) {
-			using (BinaryReader reader = new BinaryReader(new MemoryStream(data))) {
-				if (item.modItem != null) {
-					byte[] modData = reader.ReadBytes(reader.ReadUInt16());
-					if (modData.Length > 0) {
-						using (BinaryReader customReader = new BinaryReader(new MemoryStream(modData))) {
-							try {
-								item.modItem.LoadLegacy(customReader);
-							}
-							catch (Exception e) {
-								throw new CustomModDataException(item.modItem.Mod,
-									"Error in reading custom item data for " + item.modItem.Mod.Name, e);
-							}
-						}
-					}
-				}
-				if (hasGlobalSaving) {
-					int count = reader.ReadUInt16();
-					for (int k = 0; k < count; k++) {
-						string modName = reader.ReadString();
-						string globalName = reader.ReadString();
-						byte[] globalData = reader.ReadBytes(reader.ReadUInt16());
-						GlobalItem globalItem = ModLoader.GetMod(modName)?.GetGlobalItem(globalName);
-						//could support legacy global data in mystery globals but eh...
-						if (globalItem != null && globalData.Length > 0) {
-							using (BinaryReader customReader = new BinaryReader(new MemoryStream(globalData))) {
-								try {
-									globalItem.LoadLegacy(item, customReader);
-								}
-								catch (Exception e) {
-									throw new CustomModDataException(globalItem.Mod,
-										"Error in reading custom global item data for " + globalItem.Mod.Name, e);
-								}
-							}
-						}
-					}
-				}
-			}
-		}
-
-		public static void LoadLegacyInventory(Item[] inv, BinaryReader reader, bool readStack = false, bool readFavorite = false) {
-			int count = reader.ReadUInt16();
-			for (int k = 0; k < count; k++) {
-				LoadLegacy(inv[reader.ReadUInt16()], reader, readStack, readFavorite);
-			}
-		}
-
-=======
->>>>>>> c7301b9a
 		public static string ToBase64(Item item) {
 			MemoryStream ms = new MemoryStream();
 			TagIO.ToStream(ItemIO.Save(item), ms, true);
