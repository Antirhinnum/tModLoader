using Microsoft.Xna.Framework;
using Microsoft.Xna.Framework.Graphics;
using System;
using System.Collections.Generic;
using System.Collections.ObjectModel;
using System.IO;
using System.Linq;
using System.Linq.Expressions;
using System.Reflection;
using Terraria.Audio;
using Terraria.GameContent;
using Terraria.ID;
using Terraria.Localization;
using Terraria.ModLoader.Core;
using Terraria.ModLoader.IO;
using Terraria.UI;
using Terraria.Utilities;

namespace Terraria.ModLoader
{
	/// <summary>
	/// This serves as the central class from which item-related functions are carried out. It also stores a list of mod items by ID.
	/// </summary>
	public static class ItemLoader
	{
		private static int nextItem = ItemID.Count;
		internal static readonly IList<ModItem> items = new List<ModItem>();
		internal static readonly IList<GlobalItem> globalItems = new List<GlobalItem>();
		internal static GlobalItem[] NetGlobals;
		internal static readonly ISet<int> animations = new HashSet<int>();
		internal static readonly int vanillaQuestFishCount = 41;
		internal static readonly int[] vanillaWings = new int[Main.maxWings];

		private class HookList
		{
			public int[] arr = new int[0];
			public readonly MethodInfo method;

			public HookList(MethodInfo method) {
				this.method = method;
			}

			public IEnumerable<GlobalItem> Enumerate(Item item) {
				for (int i = 0; i < arr.Length; i++) {
					var g = item.globalItems[arr[i]];

					if (g != null) {
						yield return g;
					}
				}
			}

			public IEnumerable<GlobalItem> Enumerate() {
				for (int i = 0; i < arr.Length; i++) {
					var g = globalItems[arr[i]];

					if (g != null) {
						yield return g;
					}
				}
			}
		}

		private static List<HookList> hooks = new List<HookList>();

		private static HookList AddHook<F>(Expression<Func<GlobalItem, F>> func) {
			var hook = new HookList(ModLoader.Method(func));
			hooks.Add(hook);
			return hook;
		}

		private static void FindVanillaWings() {
			if (vanillaWings[1] != 0)
				return;

			Item item = new Item();
			for (int k = 0; k < ItemID.Count; k++) {
				item.SetDefaults(k);
				if (item.wingSlot > 0) {
					vanillaWings[item.wingSlot] = k;
				}
			}
		}

		internal static int ReserveItemID() {
			if (ModNet.AllowVanillaClients) throw new Exception("Adding items breaks vanilla client compatibility");

			int reserveID = nextItem;
			nextItem++;
			return reserveID;
		}

		/// <summary>
		/// Gets the ModItem instance corresponding to the specified type. Returns null if no modded item has the given type.
		/// </summary>
		public static ModItem GetItem(int type) {
			return type >= ItemID.Count && type < ItemCount ? items[type - ItemID.Count] : null;
		}

		public static int ItemCount => nextItem;

		internal static void ResizeArrays(bool unloading) {
			//Textures
			Array.Resize(ref TextureAssets.Item, nextItem);
			Array.Resize(ref TextureAssets.ItemFlame, nextItem);

			//Sets
			LoaderUtils.ResetStaticMembers(typeof(ItemID), true);
			
			//Etc
			Array.Resize(ref Main.itemAnimations, nextItem);
			Array.Resize(ref Item.cachedItemSpawnsByType, nextItem);
			Array.Resize(ref Item.staff, nextItem);
			Array.Resize(ref Item.claw, nextItem);
			Array.Resize(ref Lang._itemNameCache, nextItem);
			Array.Resize(ref Lang._itemTooltipCache, nextItem);

			for (int k = ItemID.Count; k < nextItem; k++) {
				Lang._itemNameCache[k] = LocalizedText.Empty;
				Lang._itemTooltipCache[k] = ItemTooltip.None;
				Item.cachedItemSpawnsByType[k] = -1;
			}

			if (unloading)
				Array.Resize(ref Main.anglerQuestItemNetIDs, vanillaQuestFishCount);
			else
				Main.anglerQuestItemNetIDs = Main.anglerQuestItemNetIDs
					.Concat(items.Where(modItem => modItem.IsQuestFish()).Select(modItem => modItem.Type))
					.ToArray();

			FindVanillaWings();

			NetGlobals = ModLoader.BuildGlobalHook<GlobalItem, Action<Item, BinaryWriter>>(globalItems, g => g.NetSend);

			foreach (var hook in hooks)
				hook.arr = ModLoader.BuildGlobalHookNew(globalItems, hook.method);
		}

		internal static void Unload() {
			items.Clear();
			nextItem = ItemID.Count;
			globalItems.Clear();
			animations.Clear();
		}

		internal static bool IsModItem(int index) => index >= ItemID.Count;

		private static bool GeneralPrefix(Item item) => item.maxStack == 1 && item.damage > 0 && item.ammo == 0 && !item.accessory;

		//Add all these to Terraria.Item.Prefix
		internal static bool MeleePrefix(Item item) => item.modItem != null && GeneralPrefix(item) && item.melee && !item.noUseGraphic;
		internal static bool WeaponPrefix(Item item) => item.modItem != null && GeneralPrefix(item) && item.melee && item.noUseGraphic;
		internal static bool RangedPrefix(Item item) => item.modItem != null && GeneralPrefix(item) && item.ranged; //(item.ranged || item.thrown);
		internal static bool MagicPrefix(Item item) => item.modItem != null && GeneralPrefix(item) && (item.magic || item.summon);

		private static HookList HookSetDefaults = AddHook<Action<Item>>(g => g.SetDefaults);

		internal static void SetDefaults(Item item, bool createModItem = true) {
			if (IsModItem(item.type) && createModItem)
				item.modItem = GetItem(item.type).Clone(item);

			item.globalItems = globalItems
				.Select(g => g.InstanceForEntity(item) ? (g.InstancePerEntity ? g.Clone(item, item) : g) : null)
				.ToArray();

			item.modItem?.AutoDefaults();
			item.modItem?.SetDefaults();

			foreach (var g in HookSetDefaults.Enumerate(item))
				g.SetDefaults(item);
		}

		private static HookList HookOnCreate = AddHook<Action<Item, ItemCreationContext>>(g => g.OnCreate);
		public static void OnCreate(Item item, ItemCreationContext context) {
			foreach (var g in HookOnCreate.Enumerate(item)) {
				 g.OnCreate(item, context);
			}

			item.modItem?.OnCreate(context);
		}
		
		//near end of Terraria.Main.DrawItem before default drawing call
		//  if(ItemLoader.animations.Contains(item.type))
		//  { ItemLoader.DrawAnimatedItem(item, whoAmI, color, alpha, rotation, scale); return; }
		internal static void DrawAnimatedItem(Item item, int whoAmI, Color color, Color alpha, float rotation, float scale) {
			int frameCount = Main.itemAnimations[item.type].FrameCount;
			int frameDuration = Main.itemAnimations[item.type].TicksPerFrame;

			Main.itemFrameCounter[whoAmI]++;

			if (Main.itemFrameCounter[whoAmI] >= frameDuration) {
				Main.itemFrameCounter[whoAmI] = 0;
				Main.itemFrame[whoAmI]++;
			}

			if (Main.itemFrame[whoAmI] >= frameCount) {
				Main.itemFrame[whoAmI] = 0;
			}

			var texture = TextureAssets.Item[item.type].Value;

			Rectangle frame = texture.Frame(1, frameCount, 0, Main.itemFrame[whoAmI]);
			float offX = item.width * 0.5f - frame.Width * 0.5f;
			float offY = item.height - frame.Height;
			
			Main.spriteBatch.Draw(texture, new Vector2(item.position.X - Main.screenPosition.X + frame.Width / 2 + offX, item.position.Y - Main.screenPosition.Y + frame.Height / 2 + offY), new Rectangle?(frame), alpha, rotation, frame.Size() / 2f, scale, SpriteEffects.None, 0f);
			
			if (item.color != default) {
				Main.spriteBatch.Draw(texture, new Vector2(item.position.X - Main.screenPosition.X + frame.Width / 2 + offX, item.position.Y - Main.screenPosition.Y + frame.Height / 2 + offY), new Rectangle?(frame), item.GetColor(color), rotation, frame.Size() / 2f, scale, SpriteEffects.None, 0f);
			}
		}

		private static Rectangle AnimatedItemFrame(Item item) {
			int frameCount = Main.itemAnimations[item.type].FrameCount;
			int frameDuration = Main.itemAnimations[item.type].TicksPerFrame;

			return Main.itemAnimations[item.type].GetFrame(TextureAssets.Item[item.type].Value);
		}

		private static HookList HookChoosePrefix = AddHook<Func<Item, UnifiedRandom, int>>(g => g.ChoosePrefix);

		public static int ChoosePrefix(Item item, UnifiedRandom rand) {
			foreach (var g in HookChoosePrefix.Enumerate(item)) {
				int pre = g.ChoosePrefix(item, rand);
				if (pre > 0) {
					return pre;
				}
			}
			if (item.modItem != null) {
				int pre = item.modItem.ChoosePrefix(rand);
				if (pre > 0) {
					return pre;
				}
			}
			return -1;
		}

		private static HookList HookPrefixChance = AddHook<Func<Item, int, UnifiedRandom, bool?>>(g => g.PrefixChance);

		/// <summary>
		/// Allows for blocking, forcing and altering chance of prefix rolling.
		/// False (block) takes precedence over True (force).
		/// Null gives vanilla behaviour
		/// </summary>
		public static bool? PrefixChance(Item item, int pre, UnifiedRandom rand) {
			bool? result = null;
			foreach (var g in HookPrefixChance.Enumerate(item)) {
				bool? r = g.PrefixChance(item, pre, rand);
				if (r.HasValue)
					result = r.Value && (result ?? true);
			}
			if (item.modItem != null) {
				bool? r = item.modItem.PrefixChance(pre, rand);
				if (r.HasValue)
					result = r.Value && (result ?? true);
			}
			return result;
		}

		private static HookList HookAllowPrefix = AddHook<Func<Item, int, bool>>(g => g.AllowPrefix);
		public static bool AllowPrefix(Item item, int pre) {
			bool result = true;
			foreach (var g in HookAllowPrefix.Enumerate(item)) {
				result &= g.AllowPrefix(item, pre);
			}
			if (item.modItem != null) {
				result &= item.modItem.AllowPrefix(pre);
			}
			return result;
		}

		private static HookList HookCanUseItem = AddHook<Func<Item, Player, bool>>(g => g.CanUseItem);
		//in Terraria.Player.ItemCheck
		//  inside block if (this.controlUseItem && this.itemAnimation == 0 && this.releaseUseItem && item.useStyle > 0)
		//  set initial flag2 to ItemLoader.CanUseItem(item, this)
		/// <summary>
		/// Returns the "and" operation on the results of ModItem.CanUseItem and all GlobalItem.CanUseItem hooks.
		/// Does not fail fast (every hook is called).
		/// </summary>
		/// <param name="item">The item.</param>
		/// <param name="player">The player holding the item.</param>
		public static bool CanUseItem(Item item, Player player) {
			bool flag = true;
			if (item.modItem != null)
				flag &= item.modItem.CanUseItem(player);

			foreach (var g in HookCanUseItem.Enumerate(item))
				flag &= g.CanUseItem(item, player);

			return flag;
		}

		private static HookList HookUseStyle = AddHook<Action<Item, Player>>(g => g.UseStyle);
		//in Terraria.Player.ItemCheck after useStyle if/else chain call ItemLoader.UseStyle(item, this)
		/// <summary>
		/// Calls ModItem.UseStyle and all GlobalItem.UseStyle hooks.
		/// </summary>
		public static void UseStyle(Item item, Player player) {
			if (item.IsAir)
				return;

			item.modItem?.UseStyle(player);

			foreach (var g in HookUseStyle.Enumerate(item))
				g.UseStyle(item, player);
		}

		private static HookList HookHoldStyle = AddHook<Action<Item, Player>>(g => g.HoldStyle);
		//in Terraria.Player.ItemCheck after holdStyle if/else chain call ItemLoader.HoldStyle(item, this)
		/// <summary>
		/// If the player is not holding onto a rope and is not in the middle of using an item, calls ModItem.HoldStyle and all GlobalItem.HoldStyle hooks.
		/// </summary>
		public static void HoldStyle(Item item, Player player) {
			if (item.IsAir || player.pulley || player.itemAnimation > 0)
				return;

			item.modItem?.HoldStyle(player);

			foreach (var g in HookHoldStyle.Enumerate(item))
				g.HoldStyle(item, player);
		}

		private static HookList HookHoldItem = AddHook<Action<Item, Player>>(g => g.HoldItem);
		//in Terraria.Player.ItemCheck before this.controlUseItem setting this.releaseUseItem call ItemLoader.HoldItem(item, this)
		/// <summary>
		/// Calls ModItem.HoldItem and all GlobalItem.HoldItem hooks.
		/// </summary>
		public static void HoldItem(Item item, Player player) {
			if (item.IsAir)
				return;

			item.modItem?.HoldItem(player);

			foreach (var g in HookHoldItem.Enumerate(item))
				g.HoldItem(item, player);
		}

		private static HookList HookUseTimeMultiplier = AddHook<Func<Item, Player, float>>(g => g.UseTimeMultiplier);
		public static float UseTimeMultiplier(Item item, Player player) {
			if (item.IsAir)
				return 1f;

			float multiplier = item.modItem?.UseTimeMultiplier(player) ?? 1f;

			foreach (var g in HookUseTimeMultiplier.Enumerate(item))
				multiplier *= g.UseTimeMultiplier(item, player);

			return multiplier;
		}

		private static HookList HookMeleeSpeedMultiplier = AddHook<Func<Item, Player, float>>(g => g.MeleeSpeedMultiplier);
		public static float MeleeSpeedMultiplier(Item item, Player player) {
			if (item.IsAir)
				return 1f;

			float multiplier = item.modItem?.MeleeSpeedMultiplier(player) ?? 1f;

			foreach (var g in HookMeleeSpeedMultiplier.Enumerate(item))
				multiplier *= g.MeleeSpeedMultiplier(item, player);

			return multiplier;
		}

		private delegate void DelegateGetHealLife(Item item, Player player, bool quickHeal, ref int healValue);
		private static HookList HookGetHealLife = AddHook<DelegateGetHealLife>(g => g.GetHealLife);
		/// <summary>
		/// Calls ModItem.GetHealLife, then all GlobalItem.GetHealLife hooks.
		/// </summary>
		public static void GetHealLife(Item item, Player player, bool quickHeal, ref int healValue) {
			if (item.IsAir)
				return;

			item.modItem?.GetHealLife(player, quickHeal, ref healValue);

			foreach (var g in HookGetHealLife.Enumerate(item))
				g.GetHealLife(item, player, quickHeal, ref healValue);
		}

		private delegate void DelegateGetHealMana(Item item, Player player, bool quickHeal, ref int healValue);
		private static HookList HookGetHealMana = AddHook<DelegateGetHealMana>(g => g.GetHealMana);
		/// <summary>
		/// Calls ModItem.GetHealMana, then all GlobalItem.GetHealMana hooks.
		/// </summary>
		public static void GetHealMana(Item item, Player player, bool quickHeal, ref int healValue) {
			if (item.IsAir)
				return;

			item.modItem?.GetHealMana(player, quickHeal, ref healValue);

			foreach (var g in HookGetHealMana.Enumerate(item))
				g.GetHealMana(item, player, quickHeal, ref healValue);
		}

		private delegate void DelegateModifyManaCost(Item item, Player player, ref float reduce, ref float mult);
		private static HookList HookModifyManaCost = AddHook<DelegateModifyManaCost>(g => g.ModifyManaCost);
		/// <summary>
		/// Calls ModItem.ModifyManaCost, then all GlobalItem.ModifyManaCost hooks.
		/// </summary>
		public static void ModifyManaCost(Item item, Player player, ref float reduce, ref float mult) {
			if (item.IsAir)
				return;
			
			item.modItem?.ModifyManaCost(player, ref reduce, ref mult);

			foreach (var g in HookModifyManaCost.Enumerate(item)) {
				g.ModifyManaCost(item, player, ref reduce, ref mult);
			}
		}

		private static HookList HookOnMissingMana = AddHook<Action<Item, Player, int>>(g => g.OnMissingMana);
		/// <summary>
		/// Calls ModItem.OnMissingMana, then all GlobalItem.OnMissingMana hooks.
		/// </summary>
		public static void OnMissingMana(Item item, Player player, int neededMana) {
			if (item.IsAir)
				return;
			
			item.modItem?.OnMissingMana(player, neededMana);

			foreach (var g in HookOnMissingMana.Enumerate(item)) {
				g.OnMissingMana(item, player, neededMana);
			}
		}

		private static HookList HookOnConsumeMana = AddHook<Action<Item, Player, int>>(g => g.OnConsumeMana);
		/// <summary>
		/// Calls ModItem.OnConsumeMana, then all GlobalItem.OnConsumeMana hooks.
		/// </summary>
		public static void OnConsumeMana(Item item, Player player, int manaConsumed) {
			if (item.IsAir)
				return;
			
			item.modItem?.OnConsumeMana(player, manaConsumed);

			foreach (var g in HookOnConsumeMana.Enumerate(item)) {
				g.OnConsumeMana(item, player, manaConsumed);
			}
		}

		private delegate void DelegateModifyResearchSorting(Item item, ref ContentSamples.CreativeHelper.ItemGroup itemGroup);
		private static HookList HookModifyResearchSorting = AddHook<DelegateModifyResearchSorting>(g => g.ModifyResearchSorting);
		public static void ModifyResearchSorting(Item item, ref ContentSamples.CreativeHelper.ItemGroup itemGroup) {
			if (item.IsAir)
				return;

			item.modItem?.ModifyResearchSorting(ref itemGroup);

			foreach (var g in HookModifyResearchSorting.Enumerate(item))
				g.ModifyResearchSorting(item, ref itemGroup);
		}

		private delegate void DelegateModifyWeaponDamage(Item item, Player player, ref Modifier damage, ref float flat);
		private static HookList HookModifyWeaponDamage = AddHook<DelegateModifyWeaponDamage>(g => g.ModifyWeaponDamage);
		/// <summary>
		/// Calls ModItem.HookModifyWeaponDamage, then all GlobalItem.HookModifyWeaponDamage hooks.
		/// </summary>
		public static void ModifyWeaponDamage(Item item, Player player, ref Modifier damage, ref float flat) {
			if (item.IsAir)
				return;

			item.modItem?.ModifyWeaponDamage(player, ref damage, ref flat);

			foreach (var g in HookModifyWeaponDamage.Enumerate(item))
				g.ModifyWeaponDamage(item, player, ref damage, ref flat);
		}

		private delegate void DelegateGetWeaponKnockback(Item item, Player player, ref float knockback);
		private static HookList HookGetWeaponKnockback = AddHook<DelegateGetWeaponKnockback>(g => g.GetWeaponKnockback);
		/// <summary>
		/// Calls ModItem.GetWeaponKnockback, then all GlobalItem.GetWeaponKnockback hooks.
		/// </summary>
		public static void GetWeaponKnockback(Item item, Player player, ref float knockback) {
			if (item.IsAir)
				return;

			item.modItem?.GetWeaponKnockback(player, ref knockback);

			foreach (var g in HookGetWeaponKnockback.Enumerate(item))
				g.GetWeaponKnockback(item, player, ref knockback);
		}


		private delegate void DelegateGetWeaponCrit(Item item, Player player, ref int crit);
		private static HookList HookGetWeaponCrit = AddHook<DelegateGetWeaponCrit>(g => g.GetWeaponCrit);
		/// <summary>
		/// Calls ModItem.GetWeaponCrit, then all GlobalItem.GetWeaponCrit hooks.
		/// </summary>
		public static void GetWeaponCrit(Item item, Player player, ref int crit) {
			if (item.IsAir)
				return;

			item.modItem?.GetWeaponCrit(player, ref crit);

			foreach (var g in HookGetWeaponCrit.Enumerate(item))
				g.GetWeaponCrit(item, player, ref crit);
		}

		/// <summary>
		/// If the item is a modded item, ModItem.checkProjOnSwing is true, and the player is not at the beginning of the item's use animation, sets canShoot to false.
		/// </summary>
		public static bool CheckProjOnSwing(Player player, Item item) {
			return item.modItem == null || !item.modItem.OnlyShootOnSwing || player.itemAnimation == player.itemAnimationMax - 1;
		}

		private delegate void DelegatePickAmmo(Item weapon, Item ammo, Player player, ref int type, ref float speed, ref int damage, ref float knockback);
		private static HookList HookPickAmmo = AddHook<DelegatePickAmmo>(g => g.PickAmmo);
		/// <summary>
		/// Calls ModItem.PickAmmo, then all GlobalItem.PickAmmo hooks.
		/// </summary>
		public static void PickAmmo(Item weapon, Item ammo, Player player, ref int type, ref float speed, ref int damage, ref float knockback) {
			ammo.modItem?.PickAmmo(weapon, player, ref type, ref speed, ref damage, ref knockback);

			foreach (var g in HookPickAmmo.Enumerate(ammo)) {
				g.PickAmmo(weapon, ammo, player, ref type, ref speed, ref damage, ref knockback);
			}
		}

		private static HookList HookConsumeAmmo = AddHook<Func<Item, Player, bool>>(g => g.ConsumeAmmo);
		//near end of Terraria.Player.PickAmmo before flag2 is checked add
		//  if(!ItemLoader.ConsumeAmmo(sItem, item, this)) { flag2 = true; }
		/// <summary>
		/// Calls ModItem.ConsumeAmmo for the weapon, ModItem.ConsumeAmmo for the ammo, then each GlobalItem.ConsumeAmmo hook for the weapon and ammo, until one of them returns false. If all of them return true, returns true.
		/// </summary>
		public static bool ConsumeAmmo(Item item, Item ammo, Player player) {
			if (item.modItem != null && !item.modItem.ConsumeAmmo(player) ||
					ammo.modItem != null && !ammo.modItem.ConsumeAmmo(player))
				return false;

			foreach (var g in HookConsumeAmmo.Enumerate(ammo)) {
				if (!g.ConsumeAmmo(item, player) ||
					!g.ConsumeAmmo(ammo, player))
					return false;
			}

			return true;
		}

		private static HookList HookOnConsumeAmmo = AddHook<Action<Item, Player>>(g => g.OnConsumeAmmo);
		/// <summary>
		/// Calls ModItem.OnConsumeAmmo for the weapon, ModItem.OnConsumeAmmo for the ammo, then each GlobalItem.OnConsumeAmmo hook for the weapon and ammo.
		/// </summary>
		public static void OnConsumeAmmo(Item item, Item ammo, Player player) {
			if (item.IsAir)
				return;

			item.modItem?.OnConsumeAmmo(player);
			ammo.modItem?.OnConsumeAmmo(player);

			foreach (var g in HookOnConsumeAmmo.Enumerate(item)) {
				g.OnConsumeAmmo(item, player);
			}

			foreach (var g in HookOnConsumeAmmo.Enumerate(ammo)) {
				g.OnConsumeAmmo(item, player);
			}
		}

		private delegate bool DelegateShoot(Item item, Player player, ref Vector2 position, ref float speedX, ref float speedY, ref int type, ref int damage, ref float knockBack);
		private static HookList HookShoot = AddHook<DelegateShoot>(g => g.Shoot);
		//in Terraria.Player.ItemCheck at end of if/else chain for shooting place if on last else
		//  if(ItemLoader.Shoot(item, this, ref vector2, ref num78, ref num79, ref num71, ref num73, ref num74))
		/// <summary>
		/// Calls each GlobalItem.Shoot hook, then ModItem.Shoot, until one of them returns false. If all of them return true, returns true.
		/// </summary>
		/// <param name="item">The weapon item.</param>
		/// <param name="player">The player.</param>
		/// <param name="position">The shoot spawn position.</param>
		/// <param name="speedX">The speed x calculated from shootSpeed and mouse position.</param>
		/// <param name="speedY">The speed y calculated from shootSpeed and mouse position.</param>
		/// <param name="type">The projectile type choosen by ammo and weapon.</param>
		/// <param name="damage">The projectile damage.</param>
		/// <param name="knockBack">The projectile knock back.</param>
		/// <returns></returns>
		public static bool Shoot(Item item, Player player, ref Vector2 position, ref float speedX, ref float speedY, ref int type, ref int damage, ref float knockBack) {
			bool result = true;

			foreach (var g in HookShoot.Enumerate(item)) {
				result &= g.Shoot(item, player, ref position, ref speedX, ref speedY, ref type, ref damage, ref knockBack);
			}

			if (result && item.modItem != null) {
				return item.modItem.Shoot(player, ref position, ref speedX, ref speedY, ref type, ref damage, ref knockBack);
			}

			return result;
		}

		private delegate void DelegateUseItemHitbox(Item item, Player player, ref Rectangle hitbox, ref bool noHitbox);
		private static HookList HookUseItemHitbox = AddHook<DelegateUseItemHitbox>(g => g.UseItemHitbox);
		//in Terraria.Player.ItemCheck after end of useStyle if/else chain for melee hitbox
		//  call ItemLoader.UseItemHitbox(item, this, ref r2, ref flag17)
		/// <summary>
		/// Calls ModItem.UseItemHitbox, then all GlobalItem.UseItemHitbox hooks.
		/// </summary>
		public static void UseItemHitbox(Item item, Player player, ref Rectangle hitbox, ref bool noHitbox) {
			item.modItem?.UseItemHitbox(player, ref hitbox, ref noHitbox);

			foreach (var g in HookUseItemHitbox.Enumerate(item))
				g.UseItemHitbox(item, player, ref hitbox, ref noHitbox);
		}

		private static HookList HookMeleeEffects = AddHook<Action<Item, Player, Rectangle>>(g => g.MeleeEffects);
		//in Terraria.Player.ItemCheck after magma stone dust effect for melee weapons
		//  call ItemLoader.MeleeEffects(item, this, r2)
		/// <summary>
		/// Calls ModItem.MeleeEffects and all GlobalItem.MeleeEffects hooks.
		/// </summary>
		public static void MeleeEffects(Item item, Player player, Rectangle hitbox) {
			item.modItem?.MeleeEffects(player, hitbox);

			foreach (var g in HookMeleeEffects.Enumerate(item))
				g.MeleeEffects(item, player, hitbox);
		}

		private static HookList HookCanHitNPC = AddHook<Func<Item, Player, NPC, bool?>>(g => g.CanHitNPC);
		//in Terraria.Player.ItemCheck before checking whether npc type can be hit add
		//  bool? modCanHit = ItemLoader.CanHitNPC(item, this, Main.npc[num292]);
		//  if(modCanHit.HasValue && !modCanHit.Value) { continue; }
		//in if statement afterwards add || (modCanHit.HasValue && modCanHit.Value)
		/// <summary>
		/// Gathers the results of ModItem.CanHitNPC and all GlobalItem.CanHitNPC hooks. 
		/// If any of them returns false, this returns false. 
		/// Otherwise, if any of them returns true then this returns true. 
		/// If all of them return null, this returns null.
		/// </summary>
		public static bool? CanHitNPC(Item item, Player player, NPC target) {
			bool? canHit = item.modItem?.CanHitNPC(player, target);
			if (canHit.HasValue && !canHit.Value) {
				return false;
			}
			foreach (var g in HookCanHitNPC.Enumerate(item)) {
				bool? globalCanHit = g.CanHitNPC(item, player, target);
				if (globalCanHit.HasValue) {
					if (globalCanHit.Value) {
						canHit = true;
					}
					else {
						return false;
					}
				}
			}
			return canHit;
		}

		private delegate void DelegateModifyHitNPC(Item item, Player player, NPC target, ref int damage, ref float knockBack, ref bool crit);
		private static HookList HookModifyHitNPC = AddHook<DelegateModifyHitNPC>(g => g.ModifyHitNPC);
		//in Terraria.Player.ItemCheck for melee attacks after damage variation
		//  call ItemLoader.ModifyHitNPC(item, this, Main.npc[num292], ref num282, ref num283, ref flag18)
		/// <summary>
		/// Calls ModItem.ModifyHitNPC, then all GlobalItem.ModifyHitNPC hooks.
		/// </summary>
		public static void ModifyHitNPC(Item item, Player player, NPC target, ref int damage, ref float knockBack, ref bool crit) {
			item.modItem?.ModifyHitNPC(player, target, ref damage, ref knockBack, ref crit);

			foreach (var g in HookModifyHitNPC.Enumerate(item))
				g.ModifyHitNPC(item, player, target, ref damage, ref knockBack, ref crit);
		}

		private static HookList HookOnHitNPC = AddHook<Action<Item, Player, NPC, int, float, bool>>(g => g.OnHitNPC);
		//in Terraria.Player.ItemCheck for melee attacks before updating informational accessories
		//  call ItemLoader.OnHitNPC(item, this, Main.npc[num292], num295, num283, flag18)
		/// <summary>
		/// Calls ModItem.OnHitNPC and all GlobalItem.OnHitNPC hooks.
		/// </summary>
		public static void OnHitNPC(Item item, Player player, NPC target, int damage, float knockBack, bool crit) {
			item.modItem?.OnHitNPC(player, target, damage, knockBack, crit);

			foreach (var g in HookOnHitNPC.Enumerate(item))
				g.OnHitNPC(item, player, target, damage, knockBack, crit);
		}

		private static HookList HookCanHitPvp = AddHook<Func<Item, Player, Player, bool>>(g => g.CanHitPvp);
		//in Terraria.Player.ItemCheck add to beginning of pvp collision check
		/// <summary>
		/// Calls all GlobalItem.CanHitPvp hooks, then ModItem.CanHitPvp, until one of them returns false. 
		/// If all of them return true, this returns true.
		/// </summary>
		public static bool CanHitPvp(Item item, Player player, Player target) {
			foreach (var g in HookCanHitPvp.Enumerate(item))
				if (!g.CanHitPvp(item, player, target))
					return false;

			return item.modItem == null || item.modItem.CanHitPvp(player, target);
		}

		private delegate void DelegateModifyHitPvp(Item item, Player player, Player target, ref int damage, ref bool crit);
		private static HookList HookModifyHitPvp = AddHook<DelegateModifyHitPvp>(g => g.ModifyHitPvp);
		//in Terraria.Player.ItemCheck for pvp melee attacks after damage variation
		//  call ItemLoader.ModifyHitPvp(item, this, Main.player[num302], ref num282, ref flag20)
		/// <summary>
		/// Calls ModItem.ModifyHitPvp, then all GlobalItem.ModifyHitPvp hooks.
		/// </summary>
		public static void ModifyHitPvp(Item item, Player player, Player target, ref int damage, ref bool crit) {
			item.modItem?.ModifyHitPvp(player, target, ref damage, ref crit);

			foreach (var g in HookModifyHitPvp.Enumerate(item))
				g.ModifyHitPvp(item, player, target, ref damage, ref crit);
		}

		private static HookList HookOnHitPvp = AddHook<Action<Item, Player, Player, int, bool>>(g => g.OnHitPvp);
		//in Terraria.Player.ItemCheck for pvp melee attacks before NetMessage stuff
		//  call ItemLoader.OnHitPvp(item, this, Main.player[num302], num304, flag20)
		/// <summary>
		/// Calls ModItem.OnHitPvp and all GlobalItem.OnHitPvp hooks.
		/// </summary>
		public static void OnHitPvp(Item item, Player player, Player target, int damage, bool crit) {
			item.modItem?.OnHitPvp(player, target, damage, crit);

			foreach (var g in HookOnHitPvp.Enumerate(item))
				g.OnHitPvp(item, player, target, damage, crit);
		}

		private static HookList HookUseItem = AddHook<Func<Item, Player, bool>>(g => g.UseItem);
		/// <summary>
		/// Returns true if any of ModItem.UseItem or GlobalItem.UseItem return true
		/// Does not fail fast (calls every hook)
		/// </summary>
		public static bool UseItem(Item item, Player player) {
			if (item.IsAir)
				return false;

			bool flag = false;
			if (item.modItem != null)
				flag |= item.modItem.UseItem(player);

			foreach (var g in HookUseItem.Enumerate(item))
				flag |= g.UseItem(item, player);

			return flag;
		}

		private static HookList HookConsumeItem = AddHook<Func<Item, Player, bool>>(g => g.ConsumeItem);
		//near end of Terraria.Player.ItemCheck
		//  if (flag22 && ItemLoader.ConsumeItem(item, this))
		/// <summary>
		/// If ModItem.ConsumeItem or any of the GlobalItem.ConsumeItem hooks returns false, sets consume to false.
		/// </summary>
		public static bool ConsumeItem(Item item, Player player) {
			if (item.IsAir) return true;
			if (item.modItem != null && !item.modItem.ConsumeItem(player))
				return false;

			foreach (var g in HookConsumeItem.Enumerate(item))
				if (!g.ConsumeItem(item, player))
					return false;

			OnConsumeItem(item, player);
			return true;
		}

		private static HookList HookOnConsumeItem = AddHook<Action<Item, Player>>(g => g.OnConsumeItem);
		/// <summary>
		/// Calls ModItem.OnConsumeItem and all GlobalItem.OnConsumeItem hooks.
		/// </summary>
		public static void OnConsumeItem(Item item, Player player) {
			if (item.IsAir)
				return;

			item.modItem?.OnConsumeItem(player);

			foreach (var g in HookOnConsumeItem.Enumerate(item))
				g.OnConsumeItem(item, player);
		}

		private static HookList HookUseItemFrame = AddHook<Func<Item, Player, bool>>(g => g.UseItemFrame);
		//in Terraria.Player.PlayerFrame at end of useStyle if/else chain
		//  call if(ItemLoader.UseItemFrame(this.inventory[this.selectedItem], this)) { return; }
		/// <summary>
		/// Calls ModItem.UseItemFrame, then all GlobalItem.UseItemFrame hooks, until one of them returns true. Returns whether any of the hooks returned true.
		/// </summary>
		public static bool UseItemFrame(Item item, Player player) {
			if (item.modItem != null && item.modItem.UseItemFrame(player))
				return true;

			foreach (var g in HookUseItemFrame.Enumerate(item))
				if (g.UseItemFrame(item, player))
					return true;

			return false;
		}

		private static HookList HookHoldItemFrame = AddHook<Func<Item, Player, bool>>(g => g.HoldItemFrame);
		//in Terraria.Player.PlayerFrame at end of holdStyle if statements
		//  call if(ItemLoader.HoldItemFrame(this.inventory[this.selectedItem], this)) { return; }
		/// <summary>
		/// Calls ModItem.HoldItemFrame, then all GlobalItem.HoldItemFrame hooks, until one of them returns true. Returns whether any of the hooks returned true.
		/// </summary>
		public static bool HoldItemFrame(Item item, Player player) {
			if (item.IsAir)
				return false;

			if (item.modItem != null && item.modItem.HoldItemFrame(player))
				return true;

			foreach (var g in HookHoldItemFrame.Enumerate(item))
				if (g.HoldItemFrame(item, player))
					return true;

			return false;
		}

		private static HookList HookAltFunctionUse = AddHook<Func<Item, Player, bool>>(g => g.AltFunctionUse);
		/// <summary>
		/// Calls ModItem.AltFunctionUse, then all GlobalItem.AltFunctionUse hooks, until one of them returns true. Returns whether any of the hooks returned true.
		/// </summary>
		public static bool AltFunctionUse(Item item, Player player) {
			if (item.IsAir)
				return false;

			if (item.modItem != null && item.modItem.AltFunctionUse(player))
				return true;

			foreach (var g in HookAltFunctionUse.Enumerate(item))
				if (g.AltFunctionUse(item, player))
					return true;

			return false;
		}

		private static HookList HookUpdateInventory = AddHook<Action<Item, Player>>(g => g.UpdateInventory);
		//place at end of first for loop in Terraria.Player.UpdateEquips
		//  call ItemLoader.UpdateInventory(this.inventory[j], this)
		/// <summary>
		/// Calls ModItem.UpdateInventory and all GlobalItem.UpdateInventory hooks.
		/// </summary>
		public static void UpdateInventory(Item item, Player player) {
			if (item.IsAir)
				return;

			item.modItem?.UpdateInventory(player);

			foreach (var g in HookUpdateInventory.Enumerate(item))
				g.UpdateInventory(item, player);
		}

		private static HookList HookUpdateEquip = AddHook<Action<Item, Player>>(g => g.UpdateEquip);
		/// <summary>
		/// Hook at the end of Player.VanillaUpdateEquip can be called from modded slots for modded equipments
		/// </summary>
		public static void UpdateEquip(Item item, Player player) {
			if (item.IsAir)
				return;

			item.modItem?.UpdateEquip(player);

			foreach (var g in HookUpdateEquip.Enumerate(item))
				g.UpdateEquip(item, player);
		}

		private static HookList HookUpdateAccessory = AddHook<Action<Item, Player, bool>>(g => g.UpdateAccessory);
		/// <summary>
		/// Hook at the end of Player.ApplyEquipFunctional can be called from modded slots for modded equipments
		/// </summary>
		public static void UpdateAccessory(Item item, Player player, bool hideVisual) {
			if (item.IsAir)
				return;

			item.modItem?.UpdateAccessory(player, hideVisual);

			foreach (var g in HookUpdateAccessory.Enumerate(item))
				g.UpdateAccessory(item, player, hideVisual);
		}

		private static HookList HookUpdateVanity = AddHook<Action<Item, Player>>(g => g.UpdateVanity);
		/// <summary>
		/// Hook at the end of Player.ApplyEquipVanity can be called from modded slots for modded equipments
		/// </summary>
		public static void UpdateVanity(Item item, Player player) {
			if (item.IsAir)
				return;

			item.modItem?.UpdateVanity(player);

			foreach (var g in HookUpdateVanity.Enumerate(item))
				g.UpdateVanity(item, player);
		}

		private static HookList HookUpdateArmorSet = AddHook<Action<Player, string>>(g => g.UpdateArmorSet);
		//at end of Terraria.Player.UpdateArmorSets call ItemLoader.UpdateArmorSet(this, this.armor[0], this.armor[1], this.armor[2])
		/// <summary>
		/// If the head's ModItem.IsArmorSet returns true, calls the head's ModItem.UpdateArmorSet. This is then repeated for the body, then the legs. Then for each GlobalItem, if GlobalItem.IsArmorSet returns a non-empty string, calls GlobalItem.UpdateArmorSet with that string.
		/// </summary>
		public static void UpdateArmorSet(Player player, Item head, Item body, Item legs) {
			if (head.modItem != null && head.modItem.IsArmorSet(head, body, legs))
				head.modItem.UpdateArmorSet(player);

			if (body.modItem != null && body.modItem.IsArmorSet(head, body, legs))
				body.modItem.UpdateArmorSet(player);

			if (legs.modItem != null && legs.modItem.IsArmorSet(head, body, legs))
				legs.modItem.UpdateArmorSet(player);

			foreach (GlobalItem globalItem in HookUpdateArmorSet.Enumerate()) {
				string set = globalItem.IsArmorSet(head, body, legs);
				if (!string.IsNullOrEmpty(set))
					globalItem.UpdateArmorSet(player, set);
			}
		}

		private static HookList HookPreUpdateVanitySet = AddHook<Action<Player, string>>(g => g.PreUpdateVanitySet);
		//in Terraria.Player.PlayerFrame after setting armor effects fields call this
		/// <summary>
		/// If the player's head texture's IsVanitySet returns true, calls the equipment texture's PreUpdateVanitySet. This is then repeated for the player's body, then the legs. Then for each GlobalItem, if GlobalItem.IsVanitySet returns a non-empty string, calls GlobalItem.PreUpdateVanitySet, using player.head, player.body, and player.legs.
		/// </summary>
		public static void PreUpdateVanitySet(Player player) {
			EquipTexture headTexture = EquipLoader.GetEquipTexture(EquipType.Head, player.head);
			EquipTexture bodyTexture = EquipLoader.GetEquipTexture(EquipType.Body, player.body);
			EquipTexture legTexture = EquipLoader.GetEquipTexture(EquipType.Legs, player.legs);
			if (headTexture != null && headTexture.IsVanitySet(player.head, player.body, player.legs))
				headTexture.PreUpdateVanitySet(player);

			if (bodyTexture != null && bodyTexture.IsVanitySet(player.head, player.body, player.legs))
				bodyTexture.PreUpdateVanitySet(player);

			if (legTexture != null && legTexture.IsVanitySet(player.head, player.body, player.legs))
				legTexture.PreUpdateVanitySet(player);

			foreach (GlobalItem globalItem in HookPreUpdateVanitySet.Enumerate()) {
				string set = globalItem.IsVanitySet(player.head, player.body, player.legs);
				if (!string.IsNullOrEmpty(set))
					globalItem.PreUpdateVanitySet(player, set);
			}
		}

		private static HookList HookUpdateVanitySet = AddHook<Action<Player, string>>(g => g.UpdateVanitySet);
		//in Terraria.Player.PlayerFrame after armor sets creating dust call this
		/// <summary>
		/// If the player's head texture's IsVanitySet returns true, calls the equipment texture's UpdateVanitySet. This is then repeated for the player's body, then the legs. Then for each GlobalItem, if GlobalItem.IsVanitySet returns a non-empty string, calls GlobalItem.UpdateVanitySet, using player.head, player.body, and player.legs.
		/// </summary>
		public static void UpdateVanitySet(Player player) {
			EquipTexture headTexture = EquipLoader.GetEquipTexture(EquipType.Head, player.head);
			EquipTexture bodyTexture = EquipLoader.GetEquipTexture(EquipType.Body, player.body);
			EquipTexture legTexture = EquipLoader.GetEquipTexture(EquipType.Legs, player.legs);
			if (headTexture != null && headTexture.IsVanitySet(player.head, player.body, player.legs))
				headTexture.UpdateVanitySet(player);

			if (bodyTexture != null && bodyTexture.IsVanitySet(player.head, player.body, player.legs))
				bodyTexture.UpdateVanitySet(player);

			if (legTexture != null && legTexture.IsVanitySet(player.head, player.body, player.legs))
				legTexture.UpdateVanitySet(player);

			foreach (GlobalItem globalItem in HookUpdateVanitySet.Enumerate()) {
				string set = globalItem.IsVanitySet(player.head, player.body, player.legs);
				if (!string.IsNullOrEmpty(set))
					globalItem.UpdateVanitySet(player, set);
			}
		}

		private static HookList HookArmorSetShadows = AddHook<Action<Player, string>>(g => g.ArmorSetShadows);
		//in Terraria.Main.DrawPlayers after armor combinations setting flags call
		//  ItemLoader.ArmorSetShadows(player);
		/// <summary>
		/// If the player's head texture's IsVanitySet returns true, calls the equipment texture's ArmorSetShadows. This is then repeated for the player's body, then the legs. Then for each GlobalItem, if GlobalItem.IsVanitySet returns a non-empty string, calls GlobalItem.ArmorSetShadows, using player.head, player.body, and player.legs.
		/// </summary>
		public static void ArmorSetShadows(Player player) {
			EquipTexture headTexture = EquipLoader.GetEquipTexture(EquipType.Head, player.head);
			EquipTexture bodyTexture = EquipLoader.GetEquipTexture(EquipType.Body, player.body);
			EquipTexture legTexture = EquipLoader.GetEquipTexture(EquipType.Legs, player.legs);
			if (headTexture != null && headTexture.IsVanitySet(player.head, player.body, player.legs))
				headTexture.ArmorSetShadows(player);

			if (bodyTexture != null && bodyTexture.IsVanitySet(player.head, player.body, player.legs))
				bodyTexture.ArmorSetShadows(player);

			if (legTexture != null && legTexture.IsVanitySet(player.head, player.body, player.legs))
				legTexture.ArmorSetShadows(player);

			foreach (GlobalItem globalItem in HookArmorSetShadows.Enumerate()) {
				string set = globalItem.IsVanitySet(player.head, player.body, player.legs);
				if (!string.IsNullOrEmpty(set))
					globalItem.ArmorSetShadows(player, set);
			}
		}

		private delegate void DelegateSetMatch(int armorSlot, int type, bool male, ref int equipSlot, ref bool robes);
		private static HookList HookSetMatch = AddHook<DelegateSetMatch>(g => g.SetMatch);
		/// <summary>
		/// Calls EquipTexture.SetMatch, then all GlobalItem.SetMatch hooks.
		/// </summary>   
		public static void SetMatch(int armorSlot, int type, bool male, ref int equipSlot, ref bool robes) {
			EquipTexture texture = EquipLoader.GetEquipTexture((EquipType)armorSlot, type);
			texture?.SetMatch(male, ref equipSlot, ref robes);

			foreach (var g in HookSetMatch.Enumerate())
				g.SetMatch(armorSlot, type, male, ref equipSlot, ref robes);
		}

		private static HookList HookCanRightClick = AddHook<Func<Item, bool>>(g => g.CanRightClick);
		//in Terraria.UI.ItemSlot.RightClick in end of item-opening if/else chain before final else
		//  make else if(ItemLoader.CanRightClick(inv[slot]))
		/// <summary>
		/// Calls ModItem.CanRightClick, then all GlobalItem.CanRightClick hooks, until one of the returns true. If one of the returns true, returns Main.mouseRight. Otherwise, returns false.
		/// </summary>
		public static bool CanRightClick(Item item) {
			if (item.IsAir || !Main.mouseRight)
				return false;

			if (item.modItem != null && item.modItem.CanRightClick())
				return true;

			foreach (var g in HookCanRightClick.Enumerate(item))
				if (g.CanRightClick(item))
					return true;

			return false;
		}

		private static HookList HookRightClick = AddHook<Action<Item, Player>>(g => g.RightClick);
		//in Terraria.UI.ItemSlot in block from CanRightClick call ItemLoader.RightClick(inv[slot], player)
		/// <summary>
		/// If Main.mouseRightRelease is true, the following steps are taken:
		/// 1. Call ModItem.RightClick
		/// 2. Calls all GlobalItem.RightClick hooks
		/// 3. Call ItemLoader.ConsumeItem, and if it returns true, decrements the item's stack
		/// 4. Sets the item's type to 0 if the item's stack is 0
		/// 5. Plays the item-grabbing sound
		/// 6. Sets Main.stackSplit to 30
		/// 7. Sets Main.mouseRightRelease to false
		/// 8. Calls Recipe.FindRecipes.
		/// </summary>
		public static void RightClick(Item item, Player player) {
			if (!Main.mouseRightRelease)
				return;

			item.modItem?.RightClick(player);

			foreach (var g in HookRightClick.Enumerate(item))
				g.RightClick(item, player);

			if (ConsumeItem(item, player) && --item.stack == 0)
				item.SetDefaults();

			SoundEngine.PlaySound(7);
			Main.stackSplit = 30;
			Main.mouseRightRelease = false;
			Recipe.FindRecipes();
		}

		//in Terraria.UI.ItemSlot add this to boss bag check
		/// <summary>
		/// Returns whether ModItem.bossBagNPC is greater than 0. Returns false if item is not a modded item.
		/// </summary>
		public static bool IsModBossBag(Item item) {
			return item.modItem != null && item.modItem.BossBagNPC > 0;
		}

		//in Terraria.Player.OpenBossBag after setting num14 call
		//  ItemLoader.OpenBossBag(type, this, ref num14);
		/// <summary>
		/// If the item is a modded item and ModItem.bossBagNPC is greater than 0, calls ModItem.OpenBossBag and sets npc to ModItem.bossBagNPC.
		/// </summary>
		public static void OpenBossBag(int type, Player player, ref int npc) {
			ModItem modItem = GetItem(type);
			if (modItem != null && modItem.BossBagNPC > 0) {
				modItem.OpenBossBag(player);
				npc = modItem.BossBagNPC;
			}
		}

		private static HookList HookPreOpenVanillaBag = AddHook<Func<string, Player, int, bool>>(g => g.PreOpenVanillaBag);
		//in beginning of Terraria.Player.openBag methods add
		//  if(!ItemLoader.PreOpenVanillaBag("bagName", this, arg)) { return; }
		//at the end of the following methods in Player.cs, add: NPCLoader.blockLoot.Clear(); // clear blockloot
		//methods: OpenBossBag, openCrate, openGoodieBag, openHerbBag, openLockbox, openPresent
		/// <summary>
		/// Calls each GlobalItem.PreOpenVanillaBag hook until one of them returns false. Returns true if all of them returned true.
		/// </summary>
		public static bool PreOpenVanillaBag(string context, Player player, int arg) {
			bool result = true;
			foreach (var g in HookPreOpenVanillaBag.Enumerate())
				result &= g.PreOpenVanillaBag(context, player, arg);

			if (!result) {
				NPCLoader.blockLoot.Clear(); // clear blockloot
				return false;
			}

			return true;
		}

		private static HookList HookOpenVanillaBag = AddHook<Action<string, Player, int>>(g => g.OpenVanillaBag);
		//in Terraria.Player.openBag methods after PreOpenVanillaBag if statements
		//  add ItemLoader.OpenVanillaBag("bagname", this, arg);
		/// <summary>
		/// Calls all GlobalItem.OpenVanillaBag hooks.
		/// </summary>
		public static void OpenVanillaBag(string context, Player player, int arg) {
			foreach (var g in HookOpenVanillaBag.Enumerate())
				g.OpenVanillaBag(context, player, arg);
		}

		private delegate bool DelegateReforgePrice(Item item, ref int reforgePrice, ref bool canApplyDiscount);
		private static HookList HookReforgePrice = AddHook<DelegateReforgePrice>(g => g.ReforgePrice);
		/// <summary>
		/// Call all ModItem.ReforgePrice, then GlobalItem.ReforgePrice hooks.
		/// </summary>
		/// <param name="canApplyDiscount"></param>
		/// <returns></returns>
		public static bool ReforgePrice(Item item, ref int reforgePrice, ref bool canApplyDiscount) {
			bool b = item.modItem?.ReforgePrice(ref reforgePrice, ref canApplyDiscount) ?? true;
			foreach (var g in HookReforgePrice.Enumerate(item))
				b &= g.ReforgePrice(item, ref reforgePrice, ref canApplyDiscount);
			return b;
		}

		// @todo: PreReforge marked obsolete until v0.11
		private static HookList HookPreReforge = AddHook<Func<Item, bool>>(g => g.PreReforge);
		/// <summary>
		/// Calls ModItem.PreReforge, then all GlobalItem.PreReforge hooks.
		/// </summary>
		public static bool PreReforge(Item item) {
			bool b = item.modItem?.PreReforge() ?? true;

			foreach (var g in HookPreReforge.Enumerate(item))
				b &= g.PreReforge(item);

			return b;
		}

		private static HookList HookPostReforge = AddHook<Action<Item>>(g => g.PostReforge);
		/// <summary>
		/// Calls ModItem.PostReforge, then all GlobalItem.PostReforge hooks.
		/// </summary>
		public static void PostReforge(Item item) {
			item.modItem?.PostReforge();
			foreach (var g in HookPostReforge.Enumerate(item))
				g.PostReforge(item);
		}

		private delegate void DelegateDrawHands(int body, ref bool drawHands, ref bool drawArms);
		private static HookList HookDrawHands = AddHook<DelegateDrawHands>(g => g.DrawHands);
		/// <summary>
		/// Calls the item's body equipment texture's DrawHands hook, then all GlobalItem.DrawHands hooks.
		/// </summary>
		public static void DrawHands(Player player, ref bool drawHands, ref bool drawArms) {
			EquipTexture texture = EquipLoader.GetEquipTexture(EquipType.Body, player.body);
			texture?.DrawHands(ref drawHands, ref drawArms);

			foreach (var g in HookDrawHands.Enumerate())
				g.DrawHands(player.body, ref drawHands, ref drawArms);
		}

		private delegate void DelegateDrawHair(int body, ref bool drawHair, ref bool drawAltHair);
		private static HookList HookDrawHair = AddHook<DelegateDrawHair>(g => g.DrawHair);
		//in Terraria.Main.DrawPlayerHead after if statement that sets flag2 to true
		//  call ItemLoader.DrawHair(drawPlayer, ref flag, ref flag2)
		//in Terraria.Main.DrawPlayer after if statement that sets flag5 to true
		//  call ItemLoader.DrawHair(drawPlayer, ref flag4, ref flag5)
		/// <summary>
		/// Calls the item's head equipment texture's DrawHair hook, then all GlobalItem.DrawHair hooks.
		/// </summary>
		public static void DrawHair(Player player, ref bool drawHair, ref bool drawAltHair) {
			EquipTexture texture = EquipLoader.GetEquipTexture(EquipType.Head, player.head);
			texture?.DrawHair(ref drawHair, ref drawAltHair);

<<<<<<< HEAD
			foreach (var g in HookDrawHair.Enumerate())
				g.DrawHair(player.body, ref drawHair, ref drawAltHair);
=======
			foreach (var g in HookDrawHair.arr)
				g.DrawHair(player.head, ref drawHair, ref drawAltHair);
>>>>>>> 45a1d89d
		}

		private static HookList HookDrawHead = AddHook<Func<int, bool>>(g => g.DrawHead);
		//in Terraria.Main.DrawPlayerHead in if statement after ItemLoader.DrawHair
		//and in Terraria.Main.DrawPlayer in if (!drawPlayer.invis && drawPlayer.head != 38 && drawPlayer.head != 135)
		//  use && with ItemLoader.DrawHead(drawPlayer)
		/// <summary>
		/// Calls the item's head equipment texture's DrawHead hook, then all GlobalItem.DrawHead hooks, until one of them returns false. Returns true if none of them return false.
		/// </summary>
		public static bool DrawHead(Player player) {
			EquipTexture texture = EquipLoader.GetEquipTexture(EquipType.Head, player.head);
			if (texture != null && !texture.DrawHead())
				return false;

			foreach (var g in HookDrawHead.Enumerate())
				if (!g.DrawHead(player.head))
					return false;

			return true;
		}

		private static HookList HookDrawBody = AddHook<Func<int, bool>>(g => g.DrawBody);
		/// <summary>
		/// Calls the item's body equipment texture's DrawBody hook, then all GlobalItem.DrawBody hooks, until one of them returns false. Returns true if none of them return false.
		/// </summary>
		public static bool DrawBody(Player player) {
			EquipTexture texture = EquipLoader.GetEquipTexture(EquipType.Body, player.body);
			if (texture != null && !texture.DrawBody())
				return false;

			foreach (var g in HookDrawBody.Enumerate())
				if (!g.DrawBody(player.body))
					return false;

			return true;
		}

		private static HookList HookDrawLegs = AddHook<Func<int, int, bool>>(g => g.DrawLegs);
		/// <summary>
		/// Calls the item's leg equipment texture's DrawLegs hook, then the item's shoe equipment texture's DrawLegs hook, then all GlobalItem.DrawLegs hooks, until one of them returns false. Returns true if none of them return false.
		/// </summary>
		public static bool DrawLegs(Player player) {
			EquipTexture texture = EquipLoader.GetEquipTexture(EquipType.Legs, player.legs);
			if (texture != null && !texture.DrawLegs())
				return false;

			texture = EquipLoader.GetEquipTexture(EquipType.Shoes, player.shoe);
			if (texture != null && !texture.DrawLegs())
				return false;

			foreach (var g in HookDrawLegs.Enumerate())
				if (!g.DrawLegs(player.legs, player.shoe))
					return false;

			return true;
		}

		private delegate void DelegateDrawArmorColor(EquipType type, int slot, Player drawPlayer, float shadow, ref Color color, ref int glowMask, ref Color glowMaskColor);
		private static HookList HookDrawArmorColor = AddHook<DelegateDrawArmorColor>(g => g.DrawArmorColor);
		/// <summary>
		/// Calls the item's equipment texture's DrawArmorColor hook, then all GlobalItem.DrawArmorColor hooks.
		/// </summary>
		public static void DrawArmorColor(EquipType type, int slot, Player drawPlayer, float shadow, ref Color color,
			ref int glowMask, ref Color glowMaskColor) {
			EquipTexture texture = EquipLoader.GetEquipTexture(type, slot);
			texture?.DrawArmorColor(drawPlayer, shadow, ref color, ref glowMask, ref glowMaskColor);

			foreach (var g in HookDrawArmorColor.Enumerate())
				g.DrawArmorColor(type, slot, drawPlayer, shadow, ref color, ref glowMask, ref glowMaskColor);
		}

		private delegate void DelegateArmorArmGlowMask(int slot, Player drawPlayer, float shadow, ref int glowMask, ref Color color);
		private static HookList HookArmorArmGlowMask = AddHook<DelegateArmorArmGlowMask>(g => g.ArmorArmGlowMask);
		/// <summary>
		/// Calls the item's body equipment texture's ArmorArmGlowMask hook, then all GlobalItem.ArmorArmGlowMask hooks.
		/// </summary>
		public static void ArmorArmGlowMask(int slot, Player drawPlayer, float shadow, ref int glowMask, ref Color color) {
			EquipTexture texture = EquipLoader.GetEquipTexture(EquipType.Body, slot);
			texture?.ArmorArmGlowMask(drawPlayer, shadow, ref glowMask, ref color);

			foreach (var g in HookArmorArmGlowMask.Enumerate())
				g.ArmorArmGlowMask(slot, drawPlayer, shadow, ref glowMask, ref color);
		}

		/// <summary>s
		/// Returns the wing item that the player is functionally using. If player.wingsLogic has been modified, so no equipped wing can be found to match what the player is using, this creates a new Item object to return.
		/// </summary>
		public static Item GetWing(Player player) {
			//TODO: this doesn't work with wings in modded accessory slots
			Item item = null;
			for (int k = 3; k < 10; k++) {
				if (player.armor[k].wingSlot == player.wingsLogic) {
					item = player.armor[k];
				}
			}
			if (item != null) {
				return item;
			}
			if (player.wingsLogic > 0 && player.wingsLogic < Main.maxWings) {
				item = new Item();
				item.SetDefaults(vanillaWings[player.wingsLogic]);
				return item;
			}
			if (player.wingsLogic >= Main.maxWings) {
				EquipTexture texture = EquipLoader.GetEquipTexture(EquipType.Wings, player.wingsLogic);
				if (texture?.item != null)
					return texture.item.item;
			}
			return null;
		}

		private delegate void DelegateVerticalWingSpeeds(Item item, Player player, ref float ascentWhenFalling, ref float ascentWhenRising, ref float maxCanAscendMultiplier, ref float maxAscentMultiplier, ref float constantAscend);
		private static HookList HookVerticalWingSpeeds = AddHook<DelegateVerticalWingSpeeds>(g => g.VerticalWingSpeeds);
		//in Terraria.Player.WingMovement after if statements that set num1-5
		//  call ItemLoader.VerticalWingSpeeds(this, ref num2, ref num5, ref num4, ref num3, ref num)
		/// <summary>
		/// If the player is using wings, this uses the result of GetWing, and calls ModItem.VerticalWingSpeeds then all GlobalItem.VerticalWingSpeeds hooks.
		/// </summary>
		public static void VerticalWingSpeeds(Player player, ref float ascentWhenFalling, ref float ascentWhenRising,
			ref float maxCanAscendMultiplier, ref float maxAscentMultiplier, ref float constantAscend) {
			Item item = GetWing(player);
			if (item == null) {
				EquipTexture texture = EquipLoader.GetEquipTexture(EquipType.Wings, player.wingsLogic);
				texture?.VerticalWingSpeeds(
					player, ref ascentWhenFalling, ref ascentWhenRising, ref maxCanAscendMultiplier,
					ref maxAscentMultiplier, ref constantAscend);
				return;
			}

			item.modItem?.VerticalWingSpeeds(player, ref ascentWhenFalling, ref ascentWhenRising, ref maxCanAscendMultiplier,
				ref maxAscentMultiplier, ref constantAscend);

			foreach (var g in HookVerticalWingSpeeds.Enumerate(item))
				g.VerticalWingSpeeds(item, player, ref ascentWhenFalling, ref ascentWhenRising,
					ref maxCanAscendMultiplier, ref maxAscentMultiplier, ref constantAscend);
		}

		private delegate void DelegateHorizontalWingSpeeds(Item item, Player player, ref float speed, ref float acceleration);
		private static HookList HookHorizontalWingSpeeds = AddHook<DelegateHorizontalWingSpeeds>(g => g.HorizontalWingSpeeds);
		//in Terraria.Player.Update after wingsLogic if statements modifying accRunSpeed and runAcceleration
		//  call ItemLoader.HorizontalWingSpeeds(this)
		/// <summary>
		/// If the player is using wings, this uses the result of GetWing, and calls ModItem.HorizontalWingSpeeds then all GlobalItem.HorizontalWingSpeeds hooks.
		/// </summary>
		public static void HorizontalWingSpeeds(Player player) {
			Item item = GetWing(player);
			if (item == null) {
				EquipTexture texture = EquipLoader.GetEquipTexture(EquipType.Wings, player.wingsLogic);
				texture?.HorizontalWingSpeeds(player, ref player.accRunSpeed, ref player.runAcceleration);
				return;
			}
			
			item.modItem?.HorizontalWingSpeeds(player, ref player.accRunSpeed, ref player.runAcceleration);

			foreach (var g in HookHorizontalWingSpeeds.Enumerate(item))
				g.HorizontalWingSpeeds(item, player, ref player.accRunSpeed, ref player.runAcceleration);
		}

		private static HookList HookWingUpdate = AddHook<Func<int, Player, bool, bool>>(g => g.WingUpdate);
		/// <summary>
		/// If wings can be seen on the player, calls the player's wing's equipment texture's WingUpdate and all GlobalItem.WingUpdate hooks.
		/// </summary>
		public static bool WingUpdate(Player player, bool inUse) {
			if (player.wings <= 0)
				return false;

			EquipTexture texture = EquipLoader.GetEquipTexture(EquipType.Wings, player.wings);
			bool? retVal = texture?.WingUpdate(player, inUse);

			foreach (var g in HookWingUpdate.Enumerate())
				retVal |= g.WingUpdate(player.wings, player, inUse);

			return retVal ?? false;
		}

		private delegate void DelegateUpdate(Item item, ref float gravity, ref float maxFallSpeed);
		private static HookList HookUpdate = AddHook<DelegateUpdate>(g => g.Update);
		//in Terraria.Item.UpdateItem before item movement (denoted by ItemID.Sets.ItemNoGravity)
		//  call ItemLoader.Update(this, ref num, ref num2)
		/// <summary>
		/// Calls ModItem.Update, then all GlobalItem.Update hooks.
		/// </summary>
		public static void Update(Item item, ref float gravity, ref float maxFallSpeed) {
			item.modItem?.Update(ref gravity, ref maxFallSpeed);

			foreach (var g in HookUpdate.Enumerate(item))
				g.Update(item, ref gravity, ref maxFallSpeed);
		}

		private static HookList HookCanBurnInLava = AddHook<Func<Item, bool>>(g => g.CanBurnInLava);
		/// <summary>
		/// Calls ModItem.CanBurnInLava.
		/// </summary>
		public static bool CanBurnInLava(Item item)
		{
			foreach (var g in HookCanBurnInLava.Enumerate(item))
				if (g.CanBurnInLava(item))
					return true;

			return item.modItem?.CanBurnInLava() ?? false;
		}
		
		private static HookList HookPostUpdate = AddHook<Action<Item>>(g => g.PostUpdate);
		/// <summary>
		/// Calls ModItem.PostUpdate and all GlobalItem.PostUpdate hooks.
		/// </summary>
		public static void PostUpdate(Item item) {
			item.modItem?.PostUpdate();

			foreach (var g in HookPostUpdate.Enumerate(item))
				g.PostUpdate(item);
		}

		private delegate void DelegateGrabRange(Item item, Player player, ref int grabRange);
		private static HookList HookGrabRange = AddHook<DelegateGrabRange>(g => g.GrabRange);
		//in Terraria.Player.GrabItems after increasing grab range add
		//  ItemLoader.GrabRange(Main.item[j], this, ref num);
		/// <summary>
		/// Calls ModItem.GrabRange, then all GlobalItem.GrabRange hooks.
		/// </summary>
		public static void GrabRange(Item item, Player player, ref int grabRange) {
			item.modItem?.GrabRange(player, ref grabRange);

			foreach (var g in HookGrabRange.Enumerate(item))
				g.GrabRange(item, player, ref grabRange);
		}

		private static HookList HookGrabStyle = AddHook<Func<Item, Player, bool>>(g => g.GrabStyle);
		//in Terraria.Player.GrabItems between setting beingGrabbed to true and grab styles add
		//  if(ItemLoader.GrabStyle(Main.item[j], this)) { } else
		/// <summary>
		/// Calls all GlobalItem.GrabStyle hooks then ModItem.GrabStyle, until one of them returns true. Returns whether any of the hooks returned true.
		/// </summary>
		public static bool GrabStyle(Item item, Player player) {
			foreach (var g in HookGrabStyle.Enumerate(item))
				if (g.GrabStyle(item, player))
					return true;

			return item.modItem != null && item.modItem.GrabStyle(player);
		}

		private static HookList HookCanPickup = AddHook<Func<Item, Player, bool>>(g => g.CanPickup);
		//in Terraria.Player.GrabItems first per item if statement add
		//  && ItemLoader.CanPickup(Main.item[j], this)
		public static bool CanPickup(Item item, Player player) {
			foreach (var g in HookCanPickup.Enumerate(item))
				if (!g.CanPickup(item, player))
					return false;

			return item.modItem?.CanPickup(player) ?? true;
		}

		private static HookList HookOnPickup = AddHook<Func<Item, Player, bool>>(g => g.OnPickup);
		//in Terraria.Player.GrabItems before special pickup effects add
		//  if(!ItemLoader.OnPickup(Main.item[j], this)) { Main.item[j] = new Item(); continue; }
		/// <summary>
		/// Calls all GlobalItem.OnPickup hooks then ModItem.OnPickup, until one of the returns false. Returns true if all of the hooks return true.
		/// </summary>
		public static bool OnPickup(Item item, Player player) {
			foreach (var g in HookOnPickup.Enumerate(item))
				if (!g.OnPickup(item, player))
					return false;

			return item.modItem?.OnPickup(player) ?? true;
		}

		private static HookList HookItemSpace = AddHook<Func<Item, Player, bool>>(g => g.ItemSpace);
		//in Terraria.Player.GrabItems before grab effect
		//  (this.ItemSpace(Main.item[j]) || ItemLoader.ExtraPickupSpace(Main.item[j], this)
		public static bool ItemSpace(Item item, Player player) {
			foreach (var g in HookItemSpace.Enumerate(item))
				if (g.ItemSpace(item, player))
					return true;

			return item.modItem?.ItemSpace(player) ?? false;
		}

		private static HookList HookGetAlpha = AddHook<Func<Item, Color, Color?>>(g => g.GetAlpha);
		//in Terraria.UI.ItemSlot.GetItemLight remove type too high check
		//in beginning of Terraria.Item.GetAlpha call
		//  Color? modColor = ItemLoader.GetAlpha(this, newColor);
		//  if(modColor.HasValue) { return modColor.Value; }
		/// <summary>
		/// Calls all GlobalItem.GetAlpha hooks then ModItem.GetAlpha, until one of them returns a color, and returns that color. Returns null if all of the hooks return null.
		/// </summary>
		public static Color? GetAlpha(Item item, Color lightColor) {
			if (item.IsAir)
				return null;

			foreach (var g in HookGetAlpha.Enumerate(item)) {
				Color? color = g.GetAlpha(item, lightColor);
				if (color.HasValue)
					return color;
			}

			return item.modItem?.GetAlpha(lightColor);
		}

		private delegate bool DelegatePreDrawInWorld(Item item, SpriteBatch spriteBatch, Color lightColor, Color alphaColor, ref float rotation, ref float scale, int whoAmI);
		private static HookList HookPreDrawInWorld = AddHook<DelegatePreDrawInWorld>(g => g.PreDrawInWorld);

		/// <summary>
		/// Returns the "and" operator on the results of ModItem.PreDrawInWorld and all GlobalItem.PreDrawInWorld hooks.
		/// </summary>
		public static bool PreDrawInWorld(Item item, SpriteBatch spriteBatch, Color lightColor, Color alphaColor, ref float rotation, ref float scale, int whoAmI) {
			bool flag = true;
			if (item.modItem != null)
				flag &= item.modItem.PreDrawInWorld(spriteBatch, lightColor, alphaColor, ref rotation, ref scale, whoAmI);

			foreach (var g in HookPreDrawInWorld.Enumerate(item))
				flag &= g.PreDrawInWorld(item, spriteBatch, lightColor, alphaColor, ref rotation, ref scale, whoAmI);

			return flag;
		}

		private static HookList HookPostDrawInWorld = AddHook<Action<Item, SpriteBatch, Color, Color, float, float, int>>(g => g.PostDrawInWorld);
		//in Terraria.Main.DrawItem before every return (including for PreDrawInWorld) and at end of method call
		//  ItemLoader.PostDrawInWorld(item, Main.spriteBatch, color, alpha, rotation, scale)
		/// <summary>
		/// Calls ModItem.PostDrawInWorld, then all GlobalItem.PostDrawInWorld hooks.
		/// </summary>
		public static void PostDrawInWorld(Item item, SpriteBatch spriteBatch, Color lightColor, Color alphaColor, float rotation, float scale, int whoAmI) {
			item.modItem?.PostDrawInWorld(spriteBatch, lightColor, alphaColor, rotation, scale, whoAmI);

			foreach (var g in HookPostDrawInWorld.Enumerate(item))
				g.PostDrawInWorld(item, spriteBatch, lightColor, alphaColor, rotation, scale, whoAmI);
		}

		private static HookList HookPreDrawInInventory = AddHook<Func<Item, SpriteBatch, Vector2, Rectangle, Color, Color, Vector2, float, bool>>(g => g.PreDrawInInventory);
		//in Terraria.UI.ItemSlot.Draw place item-drawing code inside if statement
		//  if(ItemLoader.PreDrawInInventory(item, spriteBatch, position2, rectangle2, item.GetAlpha(newColor),
		//    item.GetColor(color), origin, num4 * num3))
		/// <summary>
		/// Returns the "and" operator on the results of all GlobalItem.PreDrawInInventory hooks and ModItem.PreDrawInInventory.
		/// </summary>
		public static bool PreDrawInInventory(Item item, SpriteBatch spriteBatch, Vector2 position, Rectangle frame,
			Color drawColor, Color itemColor, Vector2 origin, float scale) {
			bool flag = true;
			foreach (var g in HookPreDrawInInventory.Enumerate(item))
				flag &= g.PreDrawInInventory(item, spriteBatch, position, frame, drawColor, itemColor, origin, scale);

			if (item.modItem != null)
				flag &= item.modItem.PreDrawInInventory(spriteBatch, position, frame, drawColor, itemColor, origin, scale);

			return flag;
		}

		private static HookList HookPostDrawInInventory = AddHook<Action<Item, SpriteBatch, Vector2, Rectangle, Color, Color, Vector2, float>>(g => g.PostDrawInInventory);
		//in Terraria.UI.ItemSlot.Draw after if statement for PreDrawInInventory call
		//  ItemLoader.PostDrawInInventory(item, spriteBatch, position2, rectangle2, item.GetAlpha(newColor),
		//    item.GetColor(color), origin, num4 * num3);
		/// <summary>
		/// Calls ModItem.PostDrawInInventory, then all GlobalItem.PostDrawInInventory hooks.
		/// </summary>
		public static void PostDrawInInventory(Item item, SpriteBatch spriteBatch, Vector2 position, Rectangle frame,
			Color drawColor, Color itemColor, Vector2 origin, float scale) {
			item.modItem?.PostDrawInInventory(spriteBatch, position, frame, drawColor, itemColor, origin, scale);

			foreach (var g in HookPostDrawInInventory.Enumerate(item))
				g.PostDrawInInventory(item, spriteBatch, position, frame, drawColor, itemColor, origin, scale);
		}

		private static HookList HookHoldoutOffset = AddHook<Func<int, Vector2?>>(g => g.HoldoutOffset);
		public static void HoldoutOffset(float gravDir, int type, ref Vector2 offset) {
			ModItem modItem = GetItem(type);

			if (modItem != null) {
				Vector2? modOffset = modItem.HoldoutOffset();

				if (modOffset.HasValue) {
					offset.X = modOffset.Value.X;
					offset.Y += gravDir * modOffset.Value.Y;
				}
			}

			foreach (var g in HookHoldoutOffset.Enumerate()) {
				Vector2? modOffset = g.HoldoutOffset(type);

				if (modOffset.HasValue) {
					offset.X = modOffset.Value.X;
					offset.Y = TextureAssets.Item[type].Value.Height / 2f + gravDir * modOffset.Value.Y;
				}
			}
		}

		private static HookList HookHoldoutOrigin = AddHook<Func<int, Vector2?>>(g => g.HoldoutOrigin);
		public static void HoldoutOrigin(Player player, ref Vector2 origin) {
			Item item = player.inventory[player.selectedItem];
			Vector2 modOrigin = Vector2.Zero;
			if (item.modItem != null) {
				Vector2? modOrigin2 = item.modItem.HoldoutOrigin();
				if (modOrigin2.HasValue) {
					modOrigin = modOrigin2.Value;
				}
			}
			foreach (var g in HookHoldoutOrigin.Enumerate(item)) {
				Vector2? modOrigin2 = g.HoldoutOrigin(item.type);
				if (modOrigin2.HasValue) {
					modOrigin = modOrigin2.Value;
				}
			}
			modOrigin.X *= player.direction;
			modOrigin.Y *= -player.gravDir;
			origin += modOrigin;
		}

		private static HookList HookCanEquipAccessory = AddHook<Func<Item, Player, int, bool>>(g => g.CanEquipAccessory);
		//in Terraria.UI.ItemSlot.AccCheck replace 2nd and 3rd return false with
		//  return !ItemLoader.CanEquipAccessory(item, slot)
		public static bool CanEquipAccessory(Item item, int slot) {
			Player player = Main.player[Main.myPlayer];
			if (item.modItem != null && !item.modItem.CanEquipAccessory(player, slot))
				return false;

			foreach (var g in HookCanEquipAccessory.Enumerate(item))
				if (!g.CanEquipAccessory(item, player, slot))
					return false;

			return true;
		}

		private delegate void DelegateExtractinatorUse(int extractType, ref int resultType, ref int resultStack);
		private static HookList HookExtractinatorUse = AddHook<DelegateExtractinatorUse>(g => g.ExtractinatorUse);
		public static void ExtractinatorUse(ref int resultType, ref int resultStack, int extractType) {
			GetItem(extractType)?.ExtractinatorUse(ref resultType, ref resultStack);

			foreach (var g in HookExtractinatorUse.Enumerate())
				g.ExtractinatorUse(extractType, ref resultType, ref resultStack);
		}

		private delegate void DelegateCaughtFishStack(int type, ref int stack);
		private static HookList HookCaughtFishStack = AddHook<DelegateCaughtFishStack>(g => g.CaughtFishStack);
		public static void CaughtFishStack(Item item) {
			item.modItem?.CaughtFishStack(ref item.stack);

			foreach (var g in HookCaughtFishStack.Enumerate(item))
				g.CaughtFishStack(item.type, ref item.stack);
		}

		private static HookList HookIsAnglerQuestAvailable = AddHook<Func<int, bool>>(g => g.IsAnglerQuestAvailable);
		public static void IsAnglerQuestAvailable(int itemID, ref bool notAvailable) {
			ModItem modItem = GetItem(itemID);
			if (modItem != null)
				notAvailable |= !modItem.IsAnglerQuestAvailable();

			foreach (var g in HookIsAnglerQuestAvailable.Enumerate())
				notAvailable |= !g.IsAnglerQuestAvailable(itemID);
		}

		private delegate void DelegateAnglerChat(int type, ref string chat, ref string catchLocation);
		private static HookList HookAnglerChat = AddHook<DelegateAnglerChat>(g => g.AnglerChat);
		public static string AnglerChat(int type) {
			string chat = "";
			string catchLocation = "";
			GetItem(type)?.AnglerQuestChat(ref chat, ref catchLocation);

			foreach (var g in HookAnglerChat.Enumerate())
				g.AnglerChat(type, ref chat, ref catchLocation);

			if (string.IsNullOrEmpty(chat) || string.IsNullOrEmpty(catchLocation))
				return null;

			return chat + "\n\n(" + catchLocation + ")";
		}

		private delegate bool DelegatePreDrawTooltip(Item item, ReadOnlyCollection<TooltipLine> lines, ref int x, ref int y);
		private static HookList HookPreDrawTooltip = AddHook<DelegatePreDrawTooltip>(g => g.PreDrawTooltip);
		public static bool PreDrawTooltip(Item item, ReadOnlyCollection<TooltipLine> lines, ref int x, ref int y) {
			bool modItemPreDraw = item.modItem?.PreDrawTooltip(lines, ref x, ref y) ?? true;
			List<bool> globalItemPreDraw = new List<bool>();
			foreach (var g in HookPreDrawTooltip.Enumerate(item))
				globalItemPreDraw.Add(g.PreDrawTooltip(item, lines, ref x, ref y));
			return modItemPreDraw && globalItemPreDraw.All(z => z);
		}

		private delegate void DelegatePostDrawTooltip(Item item, ReadOnlyCollection<DrawableTooltipLine> lines);
		private static HookList HookPostDrawTooltip = AddHook<DelegatePostDrawTooltip>(g => g.PostDrawTooltip);
		public static void PostDrawTooltip(Item item, ReadOnlyCollection<DrawableTooltipLine> lines) {
			item.modItem?.PostDrawTooltip(lines);
			foreach (var g in HookPostDrawTooltip.Enumerate(item))
				g.PostDrawTooltip(item, lines);
		}

		private delegate bool DelegatePreDrawTooltipLine(Item item, DrawableTooltipLine line, ref int yOffset);
		private static HookList HookPreDrawTooltipLine = AddHook<DelegatePreDrawTooltipLine>(g => g.PreDrawTooltipLine);
		public static bool PreDrawTooltipLine(Item item, DrawableTooltipLine line, ref int yOffset) {
			bool modItemPreDrawLine = item.modItem?.PreDrawTooltipLine(line, ref yOffset) ?? true;
			List<bool> globalItemPreDrawLine = new List<bool>();
			foreach (var g in HookPreDrawTooltipLine.Enumerate(item))
				globalItemPreDrawLine.Add(g.PreDrawTooltipLine(item, line, ref yOffset));
			return modItemPreDrawLine && globalItemPreDrawLine.All(x => x);
		}

		private delegate void DelegatePostDrawTooltipLine(Item item, DrawableTooltipLine line);
		private static HookList HookPostDrawTooltipLine = AddHook<DelegatePostDrawTooltipLine>(g => g.PostDrawTooltipLine);
		public static void PostDrawTooltipLine(Item item, DrawableTooltipLine line) {
			item.modItem?.PostDrawTooltipLine(line);
			foreach (var g in HookPostDrawTooltipLine.Enumerate(item))
				g.PostDrawTooltipLine(item, line);
		}

		private static HookList HookModifyTooltips = AddHook<Action<Item, List<TooltipLine>>>(g => g.ModifyTooltips);
		public static List<TooltipLine> ModifyTooltips(Item item, ref int numTooltips, string[] names, ref string[] text,
			ref bool[] modifier, ref bool[] badModifier, ref int oneDropLogo, out Color?[] overrideColor) {
			List<TooltipLine> tooltips = new List<TooltipLine>();
			for (int k = 0; k < numTooltips; k++) {
				TooltipLine tooltip = new TooltipLine(names[k], text[k]);
				tooltip.isModifier = modifier[k];
				tooltip.isModifierBad = badModifier[k];
				if (k == oneDropLogo) {
					tooltip.oneDropLogo = true;
				}
				tooltips.Add(tooltip);
			}
			item.modItem?.ModifyTooltips(tooltips);
			foreach (var g in HookModifyTooltips.Enumerate(item))
				g.ModifyTooltips(item, tooltips);

			numTooltips = tooltips.Count;
			text = new string[numTooltips];
			modifier = new bool[numTooltips];
			badModifier = new bool[numTooltips];
			oneDropLogo = -1;
			overrideColor = new Color?[numTooltips];
			for (int k = 0; k < numTooltips; k++) {
				text[k] = tooltips[k].text;
				modifier[k] = tooltips[k].isModifier;
				badModifier[k] = tooltips[k].isModifierBad;
				if (tooltips[k].oneDropLogo) {
					oneDropLogo = k;
				}
				overrideColor[k] = tooltips[k].overrideColor;
			}

			return tooltips;
		}

		private static HookList HookNeedsSaving = AddHook<Func<Item, bool>>(g => g.NeedsSaving);
		public static bool NeedsModSaving(Item item) {
			return item.type != 0 && (item.modItem != null || item.prefix >= PrefixID.Count || HookNeedsSaving.Enumerate(item).Count(g => g.NeedsSaving(item)) > 0);
		}

		internal static void WriteNetGlobalOrder(BinaryWriter w) {
			w.Write((short)NetGlobals.Length);
			foreach (var globalItem in NetGlobals) {
				w.Write(globalItem.Mod.netID);
				w.Write(globalItem.Name);
			}
		}

		internal static void ReadNetGlobalOrder(BinaryReader r) {
			short n = r.ReadInt16();
			NetGlobals = new GlobalItem[n];
			for (short i = 0; i < n; i++)
				NetGlobals[i] = ModContent.Find<GlobalItem>(ModNet.GetMod(r.ReadInt16()).Name, r.ReadString());
		}

		private static bool HasMethod(Type t, string method, params Type[] args) {
			return t.GetMethod(method, args).DeclaringType != typeof(GlobalItem);
		}

		internal static void VerifyGlobalItem(GlobalItem item) {
			var type = item.GetType();
			int saveMethods = 0;
			if (HasMethod(type, "NeedsSaving", typeof(Item))) saveMethods++;
			if (HasMethod(type, "Save", typeof(Item))) saveMethods++;
			if (HasMethod(type, "Load", typeof(Item), typeof(TagCompound))) saveMethods++;
			if (saveMethods > 0 && saveMethods < 3)
				throw new Exception(type + " must override all of (NeedsSaving/Save/Load) or none");

			int netMethods = 0;
			if (HasMethod(type, "NetSend", typeof(Item), typeof(BinaryWriter))) netMethods++;
			if (HasMethod(type, "NetReceive", typeof(Item), typeof(BinaryReader))) netMethods++;
			if (netMethods == 1)
				throw new Exception(type + " must override both of (NetSend/NetReceive) or none");

			bool hasInstanceFields = type.GetFields(BindingFlags.Instance | BindingFlags.Public | BindingFlags.NonPublic)
				.Any(f => f.DeclaringType != typeof(GlobalItem));

			if (hasInstanceFields) {
				if (!item.InstancePerEntity)
					throw new Exception(type + " has instance fields but does not set InstancePerEntity to true. Either use static fields, or per instance globals");

				if (!HasMethod(type, "Clone", typeof(Item), typeof(Item)))
					throw new Exception(type + " has InstancePerEntity but does not override Clone(Item, Item)");
			}
		}
	}
}<|MERGE_RESOLUTION|>--- conflicted
+++ resolved
@@ -1132,6 +1132,7 @@
 		private static HookList HookDrawHands = AddHook<DelegateDrawHands>(g => g.DrawHands);
 		/// <summary>
 		/// Calls the item's body equipment texture's DrawHands hook, then all GlobalItem.DrawHands hooks.
+		/// "body" is the player's associated body equipment texture.
 		/// </summary>
 		public static void DrawHands(Player player, ref bool drawHands, ref bool drawArms) {
 			EquipTexture texture = EquipLoader.GetEquipTexture(EquipType.Body, player.body);
@@ -1149,18 +1150,14 @@
 		//  call ItemLoader.DrawHair(drawPlayer, ref flag4, ref flag5)
 		/// <summary>
 		/// Calls the item's head equipment texture's DrawHair hook, then all GlobalItem.DrawHair hooks.
+		/// "head" is the player's associated head equipment texture.
 		/// </summary>
 		public static void DrawHair(Player player, ref bool drawHair, ref bool drawAltHair) {
 			EquipTexture texture = EquipLoader.GetEquipTexture(EquipType.Head, player.head);
 			texture?.DrawHair(ref drawHair, ref drawAltHair);
 
-<<<<<<< HEAD
 			foreach (var g in HookDrawHair.Enumerate())
-				g.DrawHair(player.body, ref drawHair, ref drawAltHair);
-=======
-			foreach (var g in HookDrawHair.arr)
 				g.DrawHair(player.head, ref drawHair, ref drawAltHair);
->>>>>>> 45a1d89d
 		}
 
 		private static HookList HookDrawHead = AddHook<Func<int, bool>>(g => g.DrawHead);
@@ -1169,6 +1166,7 @@
 		//  use && with ItemLoader.DrawHead(drawPlayer)
 		/// <summary>
 		/// Calls the item's head equipment texture's DrawHead hook, then all GlobalItem.DrawHead hooks, until one of them returns false. Returns true if none of them return false.
+		/// "head" is the player's associated head equipment texture.
 		/// </summary>
 		public static bool DrawHead(Player player) {
 			EquipTexture texture = EquipLoader.GetEquipTexture(EquipType.Head, player.head);
@@ -1185,6 +1183,7 @@
 		private static HookList HookDrawBody = AddHook<Func<int, bool>>(g => g.DrawBody);
 		/// <summary>
 		/// Calls the item's body equipment texture's DrawBody hook, then all GlobalItem.DrawBody hooks, until one of them returns false. Returns true if none of them return false.
+		/// "body" is the player's associated body equipment texture.
 		/// </summary>
 		public static bool DrawBody(Player player) {
 			EquipTexture texture = EquipLoader.GetEquipTexture(EquipType.Body, player.body);
@@ -1201,6 +1200,7 @@
 		private static HookList HookDrawLegs = AddHook<Func<int, int, bool>>(g => g.DrawLegs);
 		/// <summary>
 		/// Calls the item's leg equipment texture's DrawLegs hook, then the item's shoe equipment texture's DrawLegs hook, then all GlobalItem.DrawLegs hooks, until one of them returns false. Returns true if none of them return false.
+		/// "legs" and "shoes" are the player's associated legs and shoes equipment textures.
 		/// </summary>
 		public static bool DrawLegs(Player player) {
 			EquipTexture texture = EquipLoader.GetEquipTexture(EquipType.Legs, player.legs);
