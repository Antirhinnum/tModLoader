--- conflicted
+++ resolved
@@ -18,7 +18,7 @@
 internal static class InstallVerifier
 {
 	private static string VanillaExe = "Terraria.exe";
-	private const string CheckExeVersion = "1.4.4.8.1";
+	private const string CheckExeVersion = "1.4.4.9";
 	private static string CheckExe = $"Terraria_{CheckExeVersion}.exe"; // This should match the hashes. {Main.versionNumber}
 	private static string vanillaExePath;
 
@@ -32,54 +32,10 @@
 
 	static InstallVerifier()
 	{
-<<<<<<< HEAD
 		if (Platform.IsWindows) {
 			if (IntPtr.Size == 4) {
 				steamAPIPath = "Libraries/Native/Windows32/steam_api.dll";
 				steamAPIHash = ToByteArray("56d9f94d37cb8f03049a1cc3062bffaf");
-=======
-		private static string VanillaExe = "Terraria.exe";
-		private const string CheckExeVersion = "1.4.4.9";
-		private static string CheckExe = $"Terraria_{CheckExeVersion}.exe"; // This should match the hashes. {Main.versionNumber}
-		private static string vanillaExePath;
-
-		public static DistributionPlatform DistributionPlatform;
-
-		private static string steamAPIPath;
-		private static string vanillaSteamAPI;
-		private static byte[] steamAPIHash;
-		private static byte[] gogHash;
-		private static byte[] steamHash;
-
-		static InstallVerifier() {
-			if (Platform.IsWindows) {
-				if (IntPtr.Size == 4) {
-					steamAPIPath = "Libraries/Native/Windows32/steam_api.dll";
-					steamAPIHash = ToByteArray("56d9f94d37cb8f03049a1cc3062bffaf");
-				}
-				else {
-					steamAPIPath = "Libraries/Native/Windows/steam_api64.dll";
-					steamAPIHash = ToByteArray("500475b20083ccdc64f12d238cab687a");
-				}
-
-				vanillaSteamAPI = "steam_api.dll";
-				gogHash = ToByteArray("efccd835e6b54697e05e8a4b72d935cd"); // Don't forget to update CheckExe above
-				steamHash = ToByteArray("4530e0acfa4c789f462addb77b405ccb");
-			}
-			else if (Platform.IsOSX) {
-				steamAPIPath = "Libraries/Native/OSX/libsteam_api64.dylib";
-				steamAPIHash = ToByteArray("801e9bf5e5899a41c5999811d870b1ca");
-				vanillaSteamAPI = "libsteam_api.dylib";
-				gogHash = ToByteArray("4512beef5d7607fa1771c3fdf6cdc712");
-				steamHash = ToByteArray("da2b740b4c6031df3a8b1f68b40cb82b");
-			}
-			else if (Platform.IsLinux) {
-				steamAPIPath = "Libraries/Native/Linux/libsteam_api64.so";
-				steamAPIHash = ToByteArray("ccdf20f0b2f9abbe1fea8314b9fab096");
-				vanillaSteamAPI = "libsteam_api.so";
-				gogHash = ToByteArray("9db40ef7cd4b37794cfe29e8866bb6b4");
-				steamHash = ToByteArray("2ff21c600897a9485ca5ae645a06202d");
->>>>>>> a7b3cccc
 			}
 			else {
 				steamAPIPath = "Libraries/Native/Windows/steam_api64.dll";
@@ -87,22 +43,22 @@
 			}
 
 			vanillaSteamAPI = "steam_api.dll";
-			gogHash = ToByteArray("3ae51b8f9630d003d60abe1bbc15bb23"); // Don't forget to update CheckExe above
-			steamHash = ToByteArray("a6a47348d9b3b7f51011ead02bcf850a");
+			gogHash = ToByteArray("efccd835e6b54697e05e8a4b72d935cd"); // Don't forget to update CheckExe above
+			steamHash = ToByteArray("4530e0acfa4c789f462addb77b405ccb");
 		}
 		else if (Platform.IsOSX) {
 			steamAPIPath = "Libraries/Native/OSX/libsteam_api64.dylib";
 			steamAPIHash = ToByteArray("801e9bf5e5899a41c5999811d870b1ca");
 			vanillaSteamAPI = "libsteam_api.dylib";
-			gogHash = ToByteArray("154067f8b808232f8ac251a68bec292d");
-			steamHash = ToByteArray("91b2db88c0f9f007ab1fb691e1de4bfb");
+			gogHash = ToByteArray("da2b740b4c6031df3a8b1f68b40cb82b");
+			steamHash = ToByteArray("4512beef5d7607fa1771c3fdf6cdc712");
 		}
 		else if (Platform.IsLinux) {
 			steamAPIPath = "Libraries/Native/Linux/libsteam_api64.so";
 			steamAPIHash = ToByteArray("ccdf20f0b2f9abbe1fea8314b9fab096");
 			vanillaSteamAPI = "libsteam_api.so";
-			gogHash = ToByteArray("80e29bb715598995bab8c80a1a300762");
-			steamHash = ToByteArray("747a44dea82725ea229ed7a1e64ca766");
+			gogHash = ToByteArray("9db40ef7cd4b37794cfe29e8866bb6b4");
+			steamHash = ToByteArray("2ff21c600897a9485ca5ae645a06202d");
 		}
 		else {
 			ErrorReporting.FatalExit(Language.GetTextValue("tModLoader.UnknownVerificationOS"));
