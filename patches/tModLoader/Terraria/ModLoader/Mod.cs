--- conflicted
+++ resolved
@@ -263,74 +263,6 @@
 		}
 
 		/// <summary>
-<<<<<<< HEAD
-		/// Adds the given texture to the game as a custom gore, with the given custom gore behavior. If no custom gore behavior is provided, the custom gore will have the default vanilla behavior.
-		/// </summary>
-		/// <param name="texture">The texture.</param>
-		/// <param name="modGore">The mod gore.</param>
-		public void AddGore(string texture, ModGore modGore = null) {
-			if (!loading)
-				throw new Exception("AddGore can only be called from Mod.Load or Mod.Autoload");
-
-			int id = ModGore.ReserveGoreID();
-			ModGore.gores[texture] = id;
-			if (modGore != null) {
-				ModGore.modGores[id] = modGore;
-				ContentInstance.Register(modGore);
-=======
-		/// Adds the given sound file to the game as the given type of sound and with the given custom sound playing. If no ModSound instance is provided, the custom sound will play in a similar manner as the default vanilla ones.
-		/// </summary>
-		/// <param name="type">The type.</param>
-		/// <param name="soundPath">The sound path.</param>
-		/// <param name="modSound">The mod sound.</param>
-		public void AddSound(SoundType type, string soundPath, ModSound modSound = null) {
-			if (!loading)
-				throw new Exception("AddSound can only be called from Mod.Load or Mod.Autoload");
-
-			int id = SoundLoader.ReserveSoundID(type);
-			
-			SoundLoader.sounds[type][soundPath] = id;
-
-			if (modSound != null) {
-				SoundLoader.modSounds[type][id] = modSound;
-
-				modSound.Sound = ModContent.GetSound(soundPath);
->>>>>>> afc5634d
-			}
-		}
-
-		/// <summary>
-<<<<<<< HEAD
-		/// Shorthand for calling ModGore.GetGoreSlot(this.Name + '/' + name).
-		/// </summary>
-		/// <param name="name">The name.</param>
-		/// <returns></returns>
-		public int GetGoreSlot(string name) => ModGore.GetGoreSlot(Name + '/' + name);
-
-		/// <summary>
-		/// Same as the other GetGoreSlot, but assumes that the class name and internal name are the same.
-		/// </summary>
-		/// <typeparam name="T"></typeparam>
-		/// <returns></returns>
-		public int GetGoreSlot<T>() where T : ModGore => GetGoreSlot(typeof(T).Name);
-=======
-		/// Shorthand for calling SoundLoader.GetSoundSlot(type, this.Name + '/' + name).
-		/// </summary>
-		/// <param name="type">The type.</param>
-		/// <param name="name">The name.</param>
-		/// <returns></returns>
-		public int GetSoundSlot(SoundType type, string name) => SoundLoader.GetSoundSlot(type, Name + '/' + name);
-
-		/// <summary>
-		/// Shorthand for calling SoundLoader.GetLegacySoundSlot(type, this.Name + '/' + name).
-		/// </summary>
-		/// <param name="type">The type.</param>
-		/// <param name="name">The name.</param>
-		/// <returns></returns>
-		public LegacySoundStyle GetLegacySoundSlot(SoundType type, string name) => SoundLoader.GetLegacySoundSlot(type, Name + '/' + name);
->>>>>>> afc5634d
-
-		/// <summary>
 		/// Adds a texture to the list of background textures and assigns it a background texture slot.
 		/// </summary>
 		/// <param name="texture">The texture.</param>
