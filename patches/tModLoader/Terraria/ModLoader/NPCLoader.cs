using Microsoft.Xna.Framework;
using Microsoft.Xna.Framework.Graphics;
using System;
using System.Collections.Generic;
using System.IO;
using System.Linq;
using System.Linq.Expressions;
using System.Reflection;
using Terraria.Audio;
using Terraria.GameContent;
using Terraria.GameContent.UI;
using Terraria.GameContent.Bestiary;
using Terraria.ID;
using Terraria.Localization;
using Terraria.ModLoader.Core;
using Terraria.GameContent.ItemDropRules;

namespace Terraria.ModLoader
{
	//todo: further documentation
	/// <summary>
	/// This serves as the central class from which NPC-related functions are carried out. It also stores a list of mod NPCs by ID.
	/// </summary>
	public static class NPCLoader
	{
		internal static bool loaded = false;
		private static int nextNPC = NPCID.Count;
		internal static readonly IList<ModNPC> npcs = new List<ModNPC>();
		internal static readonly IList<GlobalNPC> globalNPCs = new List<GlobalNPC>();
		internal static readonly IDictionary<int, int> bannerToItem = new Dictionary<int, int>();
		private static readonly int[] shopToNPC = new int[Main.MaxShopIDs - 1];
		/// <summary>
		/// Allows you to stop an NPC from dropping loot by adding item IDs to this list. This list will be cleared whenever NPCLoot ends. Useful for either removing an item or change the drop rate of an item in the NPC's loot table. To change the drop rate of an item, use the PreNPCLoot hook, spawn the item yourself, then add the item's ID to this list.
		/// </summary>
		public static readonly IList<int> blockLoot = new List<int>();

		private class HookList
		{
			public int[] arr = new int[0];
			public readonly MethodInfo method;

			public HookList(MethodInfo method) {
				this.method = method;
			}

			public IEnumerable<GlobalNPC> Enumerate(NPC npc) {
				for (int i = 0; i < arr.Length; i++) {
					var g = npc.globalNPCs[arr[i]];

					if (g != null) {
						yield return g;
					}
				}
			}

			public IEnumerable<GlobalNPC> Enumerate() {
				for (int i = 0; i < arr.Length; i++) {
					var g = globalNPCs[arr[i]];

					if (g != null) {
						yield return g;
					}
				}
			}
		}

		private static List<HookList> hooks = new List<HookList>();

		private static HookList AddHook<F>(Expression<Func<GlobalNPC, F>> func) {
			var hook = new HookList(ModLoader.Method(func));
			hooks.Add(hook);
			return hook;
		}

		static NPCLoader() {
			shopToNPC[1] = NPCID.Merchant;
			shopToNPC[2] = NPCID.ArmsDealer;
			shopToNPC[3] = NPCID.Dryad;
			shopToNPC[4] = NPCID.Demolitionist;
			shopToNPC[5] = NPCID.Clothier;
			shopToNPC[6] = NPCID.GoblinTinkerer;
			shopToNPC[7] = NPCID.Wizard;
			shopToNPC[8] = NPCID.Mechanic;
			shopToNPC[9] = NPCID.SantaClaus;
			shopToNPC[10] = NPCID.Truffle;
			shopToNPC[11] = NPCID.Steampunker;
			shopToNPC[12] = NPCID.DyeTrader;
			shopToNPC[13] = NPCID.PartyGirl;
			shopToNPC[14] = NPCID.Cyborg;
			shopToNPC[15] = NPCID.Painter;
			shopToNPC[16] = NPCID.WitchDoctor;
			shopToNPC[17] = NPCID.Pirate;
			shopToNPC[18] = NPCID.Stylist;
			shopToNPC[19] = NPCID.TravellingMerchant;
			shopToNPC[20] = NPCID.SkeletonMerchant;
			shopToNPC[21] = NPCID.DD2Bartender;
		}

		internal static int ReserveNPCID() {
			if (ModNet.AllowVanillaClients) throw new Exception("Adding npcs breaks vanilla client compatibility");

			int reserveID = nextNPC;
			nextNPC++;
			return reserveID;
		}

		public static int NPCCount => nextNPC;

		/// <summary>
		/// Gets the ModNPC instance corresponding to the specified type.
		/// </summary>
		/// <param name="type">The type of the npc</param>
		/// <returns>The ModNPC instance in the npcs array, null if not found.</returns>
		public static ModNPC GetNPC(int type) {
			return type >= NPCID.Count && type < NPCCount ? npcs[type - NPCID.Count] : null;
		}

		internal static void ResizeArrays(bool unloading) {
			//Textures
			Array.Resize(ref TextureAssets.Npc, nextNPC);

			//Sets
			LoaderUtils.ResetStaticMembers(typeof(NPCID), true);

			//Etc
			Array.Resize(ref Main.townNPCCanSpawn, nextNPC);
			Array.Resize(ref Main.slimeRainNPC, nextNPC);
			Array.Resize(ref Main.npcCatchable, nextNPC);
			Array.Resize(ref Main.npcFrameCount, nextNPC);
			Array.Resize(ref Main.SceneMetrics.NPCBannerBuff, nextNPC);
			Array.Resize(ref NPC.killCount, nextNPC);
			Array.Resize(ref NPC.npcsFoundForCheckActive, nextNPC);
			Array.Resize(ref Lang._npcNameCache, nextNPC);
			Array.Resize(ref EmoteBubble.CountNPCs, nextNPC);
			Array.Resize(ref WorldGen.TownManager._hasRoom, nextNPC);

			foreach (var player in Main.player) {
				Array.Resize(ref player.npcTypeNoAggro, nextNPC);
			}

			for (int k = NPCID.Count; k < nextNPC; k++) {
				Main.npcFrameCount[k] = 1;
				Lang._npcNameCache[k] = LocalizedText.Empty;
			}
			
			foreach (var hook in hooks) {
				hook.arr = ModLoader.BuildGlobalHookNew(globalNPCs, hook.method);
			}

			if (!unloading) {
				loaded = true;
			}
		}

		internal static void Unload() {
			loaded = false;
			npcs.Clear();
			nextNPC = NPCID.Count;
			globalNPCs.Clear();
			bannerToItem.Clear();
		}

		internal static bool IsModNPC(NPC npc) {
			return npc.type >= NPCID.Count;
		}

		private static HookList HookSetDefaults = AddHook<Action<NPC>>(g => g.SetDefaults);

		internal static void SetDefaults(NPC npc, bool createModNPC = true) {
			if (IsModNPC(npc)) {
				if (createModNPC) {
					npc.ModNPC = GetNPC(npc.type).NewInstance(npc);
				}
				else //the default NPCs created and bound to ModNPCs are initialized before ResizeArrays. They come here during SetupContent.
				{
					Array.Resize(ref npc.buffImmune, BuffLoader.BuffCount);
				}
			}
<<<<<<< HEAD

			npc.globalNPCs = globalNPCs
				.Select(g => g.InstanceForEntity(npc) ? (g.InstancePerEntity ? g.NewInstance(npc) : g) : null)
				.ToArray();

			npc.modNPC?.SetDefaults();

			foreach (GlobalNPC g in HookSetDefaults.Enumerate(npc)) {
				g.SetDefaults(npc);
=======
			npc.globalNPCs = InstancedGlobals.Select(g => g.NewInstance(npc)).ToArray();
			npc.ModNPC?.SetDefaults();
			foreach (GlobalNPC g in HookSetDefaults.arr) {
				g.Instance(npc).SetDefaults(npc);
>>>>>>> 2ce6b73a
			}
		}

		private static HookList HookScaleExpertStats = AddHook<Action<NPC, int, float>>(g => g.ScaleExpertStats);

		public static void ScaleExpertStats(NPC npc, int numPlayers, float bossLifeScale) {
			npc.ModNPC?.ScaleExpertStats(numPlayers, bossLifeScale);

			foreach (GlobalNPC g in HookScaleExpertStats.Enumerate(npc)) {
				g.ScaleExpertStats(npc, numPlayers, bossLifeScale);
			}
		}

		private delegate void DelegateSetBestiary(NPC npc, BestiaryDatabase database, BestiaryEntry bestiaryEntry);
		private static HookList HookSetBestiary = AddHook<DelegateSetBestiary>(g => g.SetBestiary);
		public static void SetBestiary(NPC npc, BestiaryDatabase database, BestiaryEntry bestiaryEntry) {
			npc.ModNPC?.SetBestiary(database, bestiaryEntry);

			foreach (GlobalNPC g in HookSetBestiary.Enumerate(npc)) {
				g.SetBestiary(npc, database, bestiaryEntry);
			}
		}

		private static HookList HookResetEffects = AddHook<Action<NPC>>(g => g.ResetEffects);

		public static void ResetEffects(NPC npc) {
			npc.ModNPC?.ResetEffects();

			foreach (GlobalNPC g in HookResetEffects.Enumerate(npc)) {
				g.ResetEffects(npc);
			}
		}

		public static void NPCAI(NPC npc) {
			if (PreAI(npc)) {
				int type = npc.type;
				bool useAiType = npc.ModNPC != null && npc.ModNPC.aiType > 0;
				if (useAiType) {
					npc.type = npc.ModNPC.aiType;
				}
				npc.VanillaAI();
				if (useAiType) {
					npc.type = type;
				}
				AI(npc);
			}
			PostAI(npc);
		}

		private static HookList HookPreAI = AddHook<Func<NPC, bool>>(g => g.PreAI);

		public static bool PreAI(NPC npc) {
			bool result = true;
			foreach (GlobalNPC g in HookPreAI.Enumerate(npc)) {
				result &= g.PreAI(npc);
			}
			if (result && npc.ModNPC != null) {
				return npc.ModNPC.PreAI();
			}
			return result;
		}

		private static HookList HookAI = AddHook<Action<NPC>>(g => g.AI);

		public static void AI(NPC npc) {
			npc.ModNPC?.AI();

			foreach (GlobalNPC g in HookAI.Enumerate(npc)) {
				g.AI(npc);
			}
		}

		private static HookList HookPostAI = AddHook<Action<NPC>>(g => g.PostAI);

		public static void PostAI(NPC npc) {
			npc.ModNPC?.PostAI();

			foreach (GlobalNPC g in HookPostAI.Enumerate(npc)) {
				g.PostAI(npc);
			}
		}

		public static void SendExtraAI(NPC npc, BinaryWriter writer) {
			if (npc.ModNPC != null) {
				byte[] data;
				using (MemoryStream stream = new MemoryStream()) {
					using (BinaryWriter modWriter = new BinaryWriter(stream)) {
						npc.ModNPC.SendExtraAI(modWriter);
						modWriter.Flush();
						data = stream.ToArray();
					}
				}
				writer.Write((byte)data.Length);
				if (data.Length > 0) {
					writer.Write(data);
				}
			}
		}

		public static void ReceiveExtraAI(NPC npc, BinaryReader reader) {
			if (npc.ModNPC != null) {
				byte[] extraAI = reader.ReadBytes(reader.ReadByte());
				if (extraAI.Length > 0) {
					using (MemoryStream stream = new MemoryStream(extraAI)) {
						using (BinaryReader modReader = new BinaryReader(stream)) {
							npc.ModNPC.ReceiveExtraAI(modReader);
						}
					}
				}
			}
		}

		private static HookList HookFindFrame = AddHook<Action<NPC, int>>(g => g.FindFrame);

		public static void FindFrame(NPC npc, int frameHeight) {
			int type = npc.type;
			if (npc.ModNPC != null && npc.ModNPC.animationType > 0) {
				npc.type = npc.ModNPC.animationType;
			}
			npc.VanillaFindFrame(frameHeight);
			npc.type = type;
			npc.ModNPC?.FindFrame(frameHeight);

			foreach (GlobalNPC g in HookFindFrame.Enumerate(npc)) {
				g.FindFrame(npc, frameHeight);
			}
		}

		private static HookList HookHitEffect = AddHook<Action<NPC, int, double>>(g => g.HitEffect);

		public static void HitEffect(NPC npc, int hitDirection, double damage) {
			npc.VanillaHitEffect(hitDirection, damage);
			npc.ModNPC?.HitEffect(hitDirection, damage);

			foreach (GlobalNPC g in HookHitEffect.Enumerate(npc)) {
				g.HitEffect(npc, hitDirection, damage);
			}
		}

		private delegate void DelegateUpdateLifeRegen(NPC npc, ref int damage);
		private static HookList HookUpdateLifeRegen = AddHook<DelegateUpdateLifeRegen>(g => g.UpdateLifeRegen);

		public static void UpdateLifeRegen(NPC npc, ref int damage) {
			npc.ModNPC?.UpdateLifeRegen(ref damage);

			foreach (GlobalNPC g in HookUpdateLifeRegen.Enumerate(npc)) {
				g.UpdateLifeRegen(npc, ref damage);
			}
		}

		private static HookList HookCheckActive = AddHook<Func<NPC, bool>>(g => g.CheckActive);

		public static bool CheckActive(NPC npc) {
			if (npc.ModNPC != null && !npc.ModNPC.CheckActive()) {
				return false;
			}
			foreach (GlobalNPC g in HookCheckActive.Enumerate(npc)) {
				if (!g.CheckActive(npc)) {
					return false;
				}
			}
			return true;
		}

		private static HookList HookCheckDead = AddHook<Func<NPC, bool>>(g => g.CheckDead);

		public static bool CheckDead(NPC npc) {
			bool result = true;

			if (npc.ModNPC != null) {
				result = npc.ModNPC.CheckDead();
			}

			foreach (GlobalNPC g in HookCheckDead.Enumerate(npc)) {
				result &= g.CheckDead(npc);
			}

			return result;
		}

		private static HookList HookSpecialOnKill = AddHook<Func<NPC, bool>>(g => g.SpecialOnKill);

		public static bool SpecialOnKill(NPC npc) {
			foreach (GlobalNPC g in HookSpecialOnKill.Enumerate(npc)) {
				if (g.SpecialOnKill(npc)) {
					return true;
				}
			}
			if (npc.ModNPC != null) {
				return npc.ModNPC.SpecialOnKill();
			}
			return false;
		}

		private static HookList HookPreKill = AddHook<Func<NPC, bool>>(g => g.PreKill);

		public static bool PreKill(NPC npc) {
			bool result = true;
			foreach (GlobalNPC g in HookPreKill.Enumerate(npc)) {
				result &= g.PreKill(npc);
			}

			if (result && npc.ModNPC != null) {
				result = npc.ModNPC.PreKill();
			}

			if (!result) {
				blockLoot.Clear();
				return false;
			}

			return true;
		}

		private static HookList HookOnKill = AddHook<Action<NPC>>(g => g.OnKill);

		public static void OnKill(NPC npc) {
			npc.ModNPC?.OnKill();

			foreach (GlobalNPC g in HookOnKill.Enumerate(npc)) {
				g.OnKill(npc);
			}
			
			blockLoot.Clear();
		}

		private static HookList HookModifyNPCLoot = AddHook<Action<NPC, NPCLoot>>(g => g.ModifyNPCLoot);
		public static void ModifyNPCLoot(NPC npc, NPCLoot npcLoot) {
			npc.ModNPC?.ModifyNPCLoot(npcLoot);

			foreach (GlobalNPC g in HookModifyNPCLoot.Enumerate(npc)) {
				g.ModifyNPCLoot(npc, npcLoot);
			}
		}

		public static void BossLoot(NPC npc, ref string name, ref int potionType) {
			npc.ModNPC?.BossLoot(ref name, ref potionType);
		}

		public static void BossBag(NPC npc, ref int bagType) {
			if (npc.ModNPC != null) {
				bagType = npc.ModNPC.bossBag;
			}
		}

		private static HookList HookOnCatchNPC = AddHook<Action<NPC, Player, Item>>(g => g.OnCatchNPC);

		public static void OnCatchNPC(NPC npc, Player player, Item item) {
			npc.ModNPC?.OnCatchNPC(player, item);

			foreach (GlobalNPC g in HookOnCatchNPC.Enumerate(npc)) {
				g.OnCatchNPC(npc, player, item);
			}
		}

		private delegate bool DelegateCanHitPlayer(NPC npc, Player target, ref int cooldownSlot);
		private static HookList HookCanHitPlayer = AddHook<DelegateCanHitPlayer>(g => g.CanHitPlayer);

		public static bool CanHitPlayer(NPC npc, Player target, ref int cooldownSlot) {
			foreach (GlobalNPC g in HookCanHitPlayer.Enumerate(npc)) {
				if (!g.CanHitPlayer(npc, target, ref cooldownSlot)) {
					return false;
				}
			}
			if (npc.ModNPC != null) {
				return npc.ModNPC.CanHitPlayer(target, ref cooldownSlot);
			}
			return true;
		}

		private delegate void DelegateModifyHitPlayer(NPC npc, Player target, ref int damage, ref bool crit);
		private static HookList HookModifyHitPlayer = AddHook<DelegateModifyHitPlayer>(g => g.ModifyHitPlayer);

		public static void ModifyHitPlayer(NPC npc, Player target, ref int damage, ref bool crit) {
			npc.ModNPC?.ModifyHitPlayer(target, ref damage, ref crit);

			foreach (GlobalNPC g in HookModifyHitPlayer.Enumerate(npc)) {
				g.ModifyHitPlayer(npc, target, ref damage, ref crit);
			}
		}

		private static HookList HookOnHitPlayer = AddHook<Action<NPC, Player, int, bool>>(g => g.OnHitPlayer);

		public static void OnHitPlayer(NPC npc, Player target, int damage, bool crit) {
			npc.ModNPC?.OnHitPlayer(target, damage, crit);

			foreach (GlobalNPC g in HookOnHitPlayer.Enumerate(npc)) {
				g.OnHitPlayer(npc, target, damage, crit);
			}
		}

		private static HookList HookCanHitNPC = AddHook<Func<NPC, NPC, bool?>>(g => g.CanHitNPC);

		public static bool? CanHitNPC(NPC npc, NPC target) {
			bool? flag = null;
			foreach (GlobalNPC g in HookCanHitNPC.Enumerate(npc)) {
				bool? canHit = g.CanHitNPC(npc, target);
				if (canHit.HasValue && !canHit.Value) {
					return false;
				}
				if (canHit.HasValue) {
					flag = canHit.Value;
				}
			}
			if (npc.ModNPC != null) {
				bool? canHit = npc.ModNPC.CanHitNPC(target);
				if (canHit.HasValue && !canHit.Value) {
					return false;
				}
				if (canHit.HasValue) {
					flag = canHit.Value;
				}
			}
			return flag;
		}

		private delegate void DelegateModifyHitNPC(NPC npc, NPC target, ref int damage, ref float knockback, ref bool crit);
		private static HookList HookModifyHitNPC = AddHook<DelegateModifyHitNPC>(g => g.ModifyHitNPC);

		public static void ModifyHitNPC(NPC npc, NPC target, ref int damage, ref float knockback, ref bool crit) {
			npc.ModNPC?.ModifyHitNPC(target, ref damage, ref knockback, ref crit);

			foreach (GlobalNPC g in HookModifyHitNPC.Enumerate(npc)) {
				g.ModifyHitNPC(npc, target, ref damage, ref knockback, ref crit);
			}
		}

		private static HookList HookOnHitNPC = AddHook<Action<NPC, NPC, int, float, bool>>(g => g.OnHitNPC);

		public static void OnHitNPC(NPC npc, NPC target, int damage, float knockback, bool crit) {
<<<<<<< HEAD
			npc.modNPC?.OnHitNPC(target, damage, knockback, crit);
			foreach (GlobalNPC g in HookOnHitNPC.Enumerate(npc)) {
				g.OnHitNPC(npc, target, damage, knockback, crit);
=======
			npc.ModNPC?.OnHitNPC(target, damage, knockback, crit);
			foreach (GlobalNPC g in HookOnHitNPC.arr) {
				g.Instance(npc).OnHitNPC(npc, target, damage, knockback, crit);
>>>>>>> 2ce6b73a
			}
		}

		private static HookList HookCanBeHitByItem = AddHook<Func<NPC, Player, Item, bool?>>(g => g.CanBeHitByItem);

		public static bool? CanBeHitByItem(NPC npc, Player player, Item item) {
			bool? flag = null;

			foreach (GlobalNPC g in HookCanBeHitByItem.Enumerate(npc)) {
				bool? canHit = g.CanBeHitByItem(npc, player, item);

				if (canHit.HasValue) {
					if (!canHit.Value) {
						return false;
					}

					flag = true;
				}
			}

			if (npc.ModNPC != null) {
				bool? canHit = npc.ModNPC.CanBeHitByItem(player, item);

				if (canHit.HasValue) {
					if (!canHit.Value) {
						return false;
					}

					flag = true;
				}
			}

			return flag;
		}

		private delegate void DelegateModifyHitByItem(NPC npc, Player player, Item item, ref int damage, ref float knockback, ref bool crit);
		private static HookList HookModifyHitByItem = AddHook<DelegateModifyHitByItem>(g => g.ModifyHitByItem);

		public static void ModifyHitByItem(NPC npc, Player player, Item item, ref int damage, ref float knockback, ref bool crit) {
			npc.ModNPC?.ModifyHitByItem(player, item, ref damage, ref knockback, ref crit);

			foreach (GlobalNPC g in HookModifyHitByItem.Enumerate(npc)) {
				g.ModifyHitByItem(npc, player, item, ref damage, ref knockback, ref crit);
			}
		}

		private static HookList HookOnHitByItem = AddHook<Action<NPC, Player, Item, int, float, bool>>(g => g.OnHitByItem);

		public static void OnHitByItem(NPC npc, Player player, Item item, int damage, float knockback, bool crit) {
			npc.ModNPC?.OnHitByItem(player, item, damage, knockback, crit);

			foreach (GlobalNPC g in HookOnHitByItem.Enumerate(npc)) {
				g.OnHitByItem(npc, player, item, damage, knockback, crit);
			}
		}

		private static HookList HookCanBeHitByProjectile = AddHook<Func<NPC, Projectile, bool?>>(g => g.CanBeHitByProjectile);

		public static bool? CanBeHitByProjectile(NPC npc, Projectile projectile) {
			bool? flag = null;
			foreach (GlobalNPC g in HookCanBeHitByProjectile.Enumerate(npc)) {
				bool? canHit = g.CanBeHitByProjectile(npc, projectile);
				if (canHit.HasValue && !canHit.Value) {
					return false;
				}
				if (canHit.HasValue) {
					flag = canHit.Value;
				}
			}
			if (npc.ModNPC != null) {
				bool? canHit = npc.ModNPC.CanBeHitByProjectile(projectile);
				if (canHit.HasValue && !canHit.Value) {
					return false;
				}
				if (canHit.HasValue) {
					flag = canHit.Value;
				}
			}
			return flag;
		}

		private delegate void DelegateModifyHitByProjectile(NPC npc, Projectile projectile, ref int damage, ref float knockback, ref bool crit, ref int hitDirection);
		private static HookList HookModifyHitByProjectile = AddHook<DelegateModifyHitByProjectile>(g => g.ModifyHitByProjectile);

		public static void ModifyHitByProjectile(NPC npc, Projectile projectile, ref int damage, ref float knockback, ref bool crit, ref int hitDirection) {
			npc.ModNPC?.ModifyHitByProjectile(projectile, ref damage, ref knockback, ref crit, ref hitDirection);

			foreach (GlobalNPC g in HookModifyHitByProjectile.Enumerate(npc)) {
				g.ModifyHitByProjectile(npc, projectile, ref damage, ref knockback, ref crit, ref hitDirection);
			}
		}

		private static HookList HookOnHitByProjectile = AddHook<Action<NPC, Projectile, int, float, bool>>(g => g.OnHitByProjectile);

		public static void OnHitByProjectile(NPC npc, Projectile projectile, int damage, float knockback, bool crit) {
			npc.ModNPC?.OnHitByProjectile(projectile, damage, knockback, crit);

			foreach (GlobalNPC g in HookOnHitByProjectile.Enumerate(npc)) {
				g.OnHitByProjectile(npc, projectile, damage, knockback, crit);
			}
		}

		private delegate bool DelegateStrikeNPC(NPC npc, ref double damage, int defense, ref float knockback, int hitDirection, ref bool crit);
		private static HookList HookStrikeNPC = AddHook<DelegateStrikeNPC>(g => g.StrikeNPC);

		public static bool StrikeNPC(NPC npc, ref double damage, int defense, ref float knockback, int hitDirection, ref bool crit) {
			bool flag = true;
			if (npc.ModNPC != null) {
				flag = npc.ModNPC.StrikeNPC(ref damage, defense, ref knockback, hitDirection, ref crit);
			}
			foreach (GlobalNPC g in HookStrikeNPC.Enumerate(npc)) {
				if (!g.StrikeNPC(npc, ref damage, defense, ref knockback, hitDirection, ref crit)) {
					flag = false;
				}
			}
			return flag;
		}

		private delegate void DelegateBossHeadSlot(NPC npc, ref int index);
		private static HookList HookBossHeadSlot = AddHook<DelegateBossHeadSlot>(g => g.BossHeadSlot);

		public static void BossHeadSlot(NPC npc, ref int index) {
			npc.ModNPC?.BossHeadSlot(ref index);

			foreach (GlobalNPC g in HookBossHeadSlot.Enumerate(npc)) {
				g.BossHeadSlot(npc, ref index);
			}
		}

		private delegate void DelegateBossHeadRotation(NPC npc, ref float rotation);
		private static HookList HookBossHeadRotation = AddHook<DelegateBossHeadRotation>(g => g.BossHeadRotation);

		public static void BossHeadRotation(NPC npc, ref float rotation) {
			npc.ModNPC?.BossHeadRotation(ref rotation);

			foreach (GlobalNPC g in HookBossHeadRotation.Enumerate(npc)) {
				g.BossHeadRotation(npc, ref rotation);
			}
		}

		private delegate void DelegateBossHeadSpriteEffects(NPC npc, ref SpriteEffects spriteEffects);
		private static HookList HookBossHeadSpriteEffects = AddHook<DelegateBossHeadSpriteEffects>(g => g.BossHeadSpriteEffects);

		public static void BossHeadSpriteEffects(NPC npc, ref SpriteEffects spriteEffects) {
			npc.ModNPC?.BossHeadSpriteEffects(ref spriteEffects);

			foreach (GlobalNPC g in HookBossHeadSpriteEffects.Enumerate(npc)) {
				g.BossHeadSpriteEffects(npc, ref spriteEffects);
			}
		}

		private static HookList HookGetAlpha = AddHook<Func<NPC, Color, Color?>>(g => g.GetAlpha);

		public static Color? GetAlpha(NPC npc, Color lightColor) {
			foreach (GlobalNPC g in HookGetAlpha.Enumerate(npc)) {
				Color? color = g.GetAlpha(npc, lightColor);
				if (color.HasValue) {
					return color.Value;
				}
			}
			return npc.ModNPC?.GetAlpha(lightColor);
		}

		private delegate void DelegateDrawEffects(NPC npc, ref Color drawColor);
		private static HookList HookDrawEffects = AddHook<DelegateDrawEffects>(g => g.DrawEffects);

		public static void DrawEffects(NPC npc, ref Color drawColor) {
			npc.ModNPC?.DrawEffects(ref drawColor);

			foreach (GlobalNPC g in HookDrawEffects.Enumerate(npc)) {
				g.DrawEffects(npc, ref drawColor);
			}
		}

		private static HookList HookPreDraw = AddHook<Func<NPC, SpriteBatch, Color, bool>>(g => g.PreDraw);

		public static bool PreDraw(NPC npc, SpriteBatch spriteBatch, Color drawColor) {
			bool result = true;
			foreach (GlobalNPC g in HookPreDraw.Enumerate(npc)) {
				result &= g.PreDraw(npc, spriteBatch, drawColor);
			}
			if (result && npc.ModNPC != null) {
				return npc.ModNPC.PreDraw(spriteBatch, drawColor);
			}
			return result;
		}

		private static HookList HookPostDraw = AddHook<Action<NPC, SpriteBatch, Color>>(g => g.PostDraw);

		public static void PostDraw(NPC npc, SpriteBatch spriteBatch, Color drawColor) {
			npc.ModNPC?.PostDraw(spriteBatch, drawColor);

			foreach (GlobalNPC g in HookPostDraw.Enumerate(npc)) {
				g.PostDraw(npc, spriteBatch, drawColor);
			}
		}

		private static HookList HookDrawBehind = AddHook<Action<NPC, int>>(g => g.DrawBehind);

		internal static void DrawBehind(NPC npc, int index)
		{
			npc.ModNPC?.DrawBehind(index);

			foreach (GlobalNPC g in HookDrawBehind.Enumerate(npc)) {
				g.DrawBehind(npc, index);
			}
		}

		private delegate bool? DelegateDrawHealthBar(NPC npc, byte bhPosition, ref float scale, ref Vector2 position);
		private static HookList HookDrawHealthBar = AddHook<DelegateDrawHealthBar>(g => g.DrawHealthBar);

		public static bool DrawHealthBar(NPC npc, ref float scale) {
			Vector2 position = new Vector2(npc.position.X + npc.width / 2, npc.position.Y + npc.gfxOffY);
			if (Main.HealthBarDrawSettings == 1) {
				position.Y += npc.height + 10f + Main.NPCAddHeight(npc);
			}
			else if (Main.HealthBarDrawSettings == 2) {
				position.Y -= 24f + Main.NPCAddHeight(npc) / 2f;
			}
			foreach (GlobalNPC g in HookDrawHealthBar.Enumerate(npc)) {
				bool? result = g.DrawHealthBar(npc, Main.HealthBarDrawSettings, ref scale, ref position);
				if (result.HasValue) {
					if (result.Value) {
						DrawHealthBar(npc, position, scale);
					}
					return false;
				}
			}
			if (NPCLoader.IsModNPC(npc)) {
				bool? result = npc.ModNPC.DrawHealthBar(Main.HealthBarDrawSettings, ref scale, ref position);
				if (result.HasValue) {
					if (result.Value) {
						DrawHealthBar(npc, position, scale);
					}
					return false;
				}
			}
			return true;
		}

		private static void DrawHealthBar(NPC npc, Vector2 position, float scale) {
			float alpha = Lighting.Brightness((int)(npc.Center.X / 16f), (int)(npc.Center.Y / 16f));
			Main.instance.DrawHealthBar(position.X, position.Y, npc.life, npc.lifeMax, alpha, scale);
		}

		private delegate void DelegateEditSpawnRate(Player player, ref int spawnRate, ref int maxSpawns);
		private static HookList HookEditSpawnRate = AddHook<DelegateEditSpawnRate>(g => g.EditSpawnRate);

		public static void EditSpawnRate(Player player, ref int spawnRate, ref int maxSpawns) {
			foreach (GlobalNPC g in HookEditSpawnRate.Enumerate()) {
				g.EditSpawnRate(player, ref spawnRate, ref maxSpawns);
			}
		}

		private delegate void DelegateEditSpawnRange(Player player, ref int spawnRangeX, ref int spawnRangeY,
			ref int safeRangeX, ref int safeRangeY);
		private static HookList HookEditSpawnRange = AddHook<DelegateEditSpawnRange>(g => g.EditSpawnRange);

		public static void EditSpawnRange(Player player, ref int spawnRangeX, ref int spawnRangeY,
			ref int safeRangeX, ref int safeRangeY) {
			foreach (GlobalNPC g in HookEditSpawnRange.Enumerate()) {
				g.EditSpawnRange(player, ref spawnRangeX, ref spawnRangeY, ref safeRangeX, ref safeRangeY);
			}
		}

		private static HookList HookEditSpawnPool = AddHook<Action<Dictionary<int, float>, NPCSpawnInfo>>(g => g.EditSpawnPool);

		public static int? ChooseSpawn(NPCSpawnInfo spawnInfo) {
			NPCSpawnHelper.Reset();
			NPCSpawnHelper.DoChecks(spawnInfo);
			IDictionary<int, float> pool = new Dictionary<int, float>();
			pool[0] = 1f;
			foreach (ModNPC npc in npcs) {
				float weight = npc.SpawnChance(spawnInfo);
				if (weight > 0f) {
					pool[npc.NPC.type] = weight;
				}
			}
			foreach (GlobalNPC g in HookEditSpawnPool.Enumerate()) {
				g.EditSpawnPool(pool, spawnInfo);
			}
			float totalWeight = 0f;
			foreach (int type in pool.Keys) {
				if (pool[type] < 0f) {
					pool[type] = 0f;
				}
				totalWeight += pool[type];
			}
			float choice = (float)Main.rand.NextDouble() * totalWeight;
			foreach (int type in pool.Keys) {
				float weight = pool[type];
				if (choice < weight) {
					return type;
				}
				choice -= weight;
			}
			return null;
		}

		private static HookList HookSpawnNPC = AddHook<Action<int, int, int>>(g => g.SpawnNPC);

		public static int SpawnNPC(int type, int tileX, int tileY) {
			var npc = type >= NPCID.Count ?
				GetNPC(type).SpawnNPC(tileX, tileY) :
				NPC.NewNPC(tileX * 16 + 8, tileY * 16, type);

			foreach (GlobalNPC g in HookSpawnNPC.Enumerate(Main.npc[npc])) {
				g.SpawnNPC(npc, tileX, tileY);
			}

			return npc;
		}

		public static void CanTownNPCSpawn(int numTownNPCs, int money) {
			foreach (ModNPC modNPC in npcs) {
				var npc = modNPC.NPC;

				if (npc.townNPC && NPC.TypeToDefaultHeadIndex(npc.type) >= 0 && !NPC.AnyNPCs(npc.type) &&
					modNPC.CanTownNPCSpawn(numTownNPCs, money)) {
					
					Main.townNPCCanSpawn[npc.type] = true;

					if (WorldGen.prioritizedTownNPCType == 0) {
						WorldGen.prioritizedTownNPCType = npc.type;
					}
				}
			}
		}

		public static bool CheckConditions(int type) {
			return GetNPC(type)?.CheckConditions(WorldGen.roomX1, WorldGen.roomX2, WorldGen.roomY1, WorldGen.roomY2) ?? true;
		}

		public static string TownNPCName(int type) {
			return GetNPC(type)?.TownNPCName() ?? "";
		}

		public static bool UsesPartyHat(NPC npc) {
			return npc.ModNPC?.UsesPartyHat() ?? true;
		}

		private static HookList HookCanChat = AddHook<Func<NPC, bool?>>(g => g.CanChat);

		public static bool CanChat(NPC npc, bool vanillaCanChat) {
			bool defaultCanChat = npc.ModNPC?.CanChat() ?? vanillaCanChat;

			foreach (GlobalNPC g in HookCanChat.Enumerate(npc)) {
				bool? canChat = g.CanChat(npc);
				if (canChat.HasValue) {
					if (!canChat.Value) {
						return false;
					}
					defaultCanChat = true;
				}
			}

			return defaultCanChat;
		}

		private delegate void DelegateGetChat(NPC npc, ref string chat);
		private static HookList HookGetChat = AddHook<DelegateGetChat>(g => g.GetChat);

		public static void GetChat(NPC npc, ref string chat) {
			if (npc.ModNPC != null) {
				chat = npc.ModNPC.GetChat();
			}
			else if (chat.Equals("")) {
				chat = Language.GetTextValue("tModLoader.DefaultTownNPCChat");
			}
			foreach (GlobalNPC g in HookGetChat.Enumerate(npc)) {
				g.GetChat(npc, ref chat);
			}
		}

		public static void SetChatButtons(ref string button, ref string button2) {
			if (Main.player[Main.myPlayer].talkNPC >= 0) {
				NPC npc = Main.npc[Main.player[Main.myPlayer].talkNPC];
				npc.ModNPC?.SetChatButtons(ref button, ref button2);
			}
		}

		private static HookList HookPreChatButtonClicked = AddHook<Func<NPC, bool, bool>>(g => g.PreChatButtonClicked);

		public static bool PreChatButtonClicked(bool firstButton) {
			NPC npc = Main.npc[Main.LocalPlayer.talkNPC];

			bool result = true;
			foreach (GlobalNPC g in HookPreChatButtonClicked.Enumerate(npc)) {
				result &= g.PreChatButtonClicked(npc, firstButton);
			}

			if (!result) {
				SoundEngine.PlaySound(SoundID.MenuTick);
				return false;
			}

			return true;
		}

		private delegate void DelegateOnChatButtonClicked(NPC npc, bool firstButton);
		private static HookList HookOnChatButtonClicked = AddHook<DelegateOnChatButtonClicked>(g => g.OnChatButtonClicked);

		public static void OnChatButtonClicked(bool firstButton) {
			NPC npc = Main.npc[Main.LocalPlayer.talkNPC];
			bool shop = false;

			if (npc.ModNPC != null) {
				npc.ModNPC.OnChatButtonClicked(firstButton, ref shop);
				SoundEngine.PlaySound(SoundID.MenuTick);

				if (shop) {
					Main.playerInventory = true;
					Main.npcChatText = "";
					Main.npcShop = Main.MaxShopIDs - 1;
					Main.instance.shop[Main.npcShop].SetupShop(npc.type);
				}
			}

			foreach (GlobalNPC g in HookOnChatButtonClicked.Enumerate(npc)) {
				g.OnChatButtonClicked(npc, firstButton);
			}
		}

		private delegate void DelegateSetupShop(int type, Chest shop, ref int nextSlot);
		private static HookList HookSetupShop = AddHook<DelegateSetupShop>(g => g.SetupShop);

		public static void SetupShop(int type, Chest shop, ref int nextSlot) {
			if (type < shopToNPC.Length) {
				type = shopToNPC[type];
			}
			else {
				GetNPC(type)?.SetupShop(shop, ref nextSlot);
			}
			foreach (GlobalNPC g in HookSetupShop.Enumerate()) {
				g.SetupShop(type, shop, ref nextSlot);
			}
		}

		private delegate void DelegateSetupTravelShop(int[] shop, ref int nextSlot);
		private static HookList HookSetupTravelShop = AddHook<DelegateSetupTravelShop>(g => g.SetupTravelShop);

		public static void SetupTravelShop(int[] shop, ref int nextSlot) {
			foreach (GlobalNPC g in HookSetupTravelShop.Enumerate()) {
				g.SetupTravelShop(shop, ref nextSlot);
			}
		}

		private static HookList HookCanGoToStatue = AddHook<Func<NPC, bool, bool?>>(g => g.CanGoToStatue);

		public static bool CanGoToStatue(NPC npc, bool toKingStatue, bool vanillaCanGo) {
			bool defaultCanGo = npc.ModNPC?.CanGoToStatue(toKingStatue) ?? vanillaCanGo;

			foreach (GlobalNPC g in HookCanGoToStatue.Enumerate(npc)) {
				bool? canGo = g.CanGoToStatue(npc, toKingStatue);
				if (canGo.HasValue) {
					if (!canGo.Value) {
						return false;
					}
					defaultCanGo = true;
				}
			}

			return defaultCanGo;
		}

		private static HookList HookOnGoToStatue = AddHook<Action<NPC, bool>>(g => g.OnGoToStatue);

		public static void OnGoToStatue(NPC npc, bool toKingStatue) {
			npc.ModNPC?.OnGoToStatue(toKingStatue);

			foreach (GlobalNPC g in HookOnGoToStatue.Enumerate(npc)) {
				g.OnGoToStatue(npc, toKingStatue);
			}
		}

		private delegate void DelegateBuffTownNPC(ref float damageMult, ref int defense);
		private static HookList HookBuffTownNPC = AddHook<DelegateBuffTownNPC>(g => g.BuffTownNPC);

		public static void BuffTownNPC(ref float damageMult, ref int defense) {
			foreach (GlobalNPC g in HookBuffTownNPC.Enumerate()) {
				g.BuffTownNPC(ref damageMult, ref defense);
			}
		}
		//attack type 0 = throwing
		//  num405 = type, num406 = damage, knockBack, scaleFactor7 = speed multiplier, num407 = attack delay
		//  num408 = unknown, maxValue3 = unknown, num409 = gravity correction factor, num411 = random speed offset
		//attack type 1 = shooting
		//  num413 = type, num414 = damage, scaleFactor8 = speed multiplier, num415 = attack delay,
		//  num416 = unknown, maxValue4 = unknown, knockBack2, num417 = gravity correction,
		//  flag53 = in between shots, num418 = random speed offset
		//attack type 2 = magic
		//  num423 = type, num424 = damage, scaleFactor9 = speed multiplier, num425 = attack delay,
		//  num426 = unknown, maxValue5 = unknown, knockBack3, num427 = gravity correction factor,
		//  num429 = aura light multiplier, num430 = random speed offset
		//attack type 3 = swinging
		//  num439 = unknown, maxValue6 = unknown, num440 = damage, num441 = knockback,
		//  num442 = item width, num443 = item height
		//unknowns are associated with ai[1], localAI[1], and localAI[3] when ai[0] is either 0 or 8
		//check patch files for town NPC attacks
		private delegate void DelegateTownNPCAttackStrength(NPC npc, ref int damage, ref float knockback);
		private static HookList HookTownNPCAttackStrength = AddHook<DelegateTownNPCAttackStrength>(g => g.TownNPCAttackStrength);

		public static void TownNPCAttackStrength(NPC npc, ref int damage, ref float knockback) {
			npc.ModNPC?.TownNPCAttackStrength(ref damage, ref knockback);

			foreach (GlobalNPC g in HookTownNPCAttackStrength.Enumerate(npc)) {
				g.TownNPCAttackStrength(npc, ref damage, ref knockback);
			}
		}

		private delegate void DelegateTownNPCAttackCooldown(NPC npc, ref int cooldown, ref int randExtraCooldown);
		private static HookList HookTownNPCAttackCooldown = AddHook<DelegateTownNPCAttackCooldown>(g => g.TownNPCAttackCooldown);

		public static void TownNPCAttackCooldown(NPC npc, ref int cooldown, ref int randExtraCooldown) {
			npc.ModNPC?.TownNPCAttackCooldown(ref cooldown, ref randExtraCooldown);

			foreach (GlobalNPC g in HookTownNPCAttackCooldown.Enumerate(npc)) {
				g.TownNPCAttackCooldown(npc, ref cooldown, ref randExtraCooldown);
			}
		}

		private delegate void DelegateTownNPCAttackProj(NPC npc, ref int projType, ref int attackDelay);
		private static HookList HookTownNPCAttackProj = AddHook<DelegateTownNPCAttackProj>(g => g.TownNPCAttackProj);

		public static void TownNPCAttackProj(NPC npc, ref int projType, ref int attackDelay) {
			npc.ModNPC?.TownNPCAttackProj(ref projType, ref attackDelay);

			foreach (GlobalNPC g in HookTownNPCAttackProj.Enumerate(npc)) {
				g.TownNPCAttackProj(npc, ref projType, ref attackDelay);
			}
		}

		private delegate void DelegateTownNPCAttackProjSpeed(NPC npc, ref float multiplier, ref float gravityCorrection,
			ref float randomOffset);
		private static HookList HookTownNPCAttackProjSpeed = AddHook<DelegateTownNPCAttackProjSpeed>(g => g.TownNPCAttackProjSpeed);

		public static void TownNPCAttackProjSpeed(NPC npc, ref float multiplier, ref float gravityCorrection,
			ref float randomOffset) {
			npc.ModNPC?.TownNPCAttackProjSpeed(ref multiplier, ref gravityCorrection, ref randomOffset);

			foreach (GlobalNPC g in HookTownNPCAttackProjSpeed.Enumerate(npc)) {
				g.TownNPCAttackProjSpeed(npc, ref multiplier, ref gravityCorrection, ref randomOffset);
			}
		}

		private delegate void DelegateTownNPCAttackShoot(NPC npc, ref bool inBetweenShots);
		private static HookList HookTownNPCAttackShoot = AddHook<DelegateTownNPCAttackShoot>(g => g.TownNPCAttackShoot);

		public static void TownNPCAttackShoot(NPC npc, ref bool inBetweenShots) {
			npc.ModNPC?.TownNPCAttackShoot(ref inBetweenShots);

			foreach (GlobalNPC g in HookTownNPCAttackShoot.Enumerate(npc)) {
				g.TownNPCAttackShoot(npc, ref inBetweenShots);
			}
		}

		private delegate void DelegateTownNPCAttackMagic(NPC npc, ref float auraLightMultiplier);
		private static HookList HookTownNPCAttackMagic = AddHook<DelegateTownNPCAttackMagic>(g => g.TownNPCAttackMagic);

		public static void TownNPCAttackMagic(NPC npc, ref float auraLightMultiplier) {
			npc.ModNPC?.TownNPCAttackMagic(ref auraLightMultiplier);

			foreach (GlobalNPC g in HookTownNPCAttackMagic.Enumerate(npc)) {
				g.TownNPCAttackMagic(npc, ref auraLightMultiplier);
			}
		}

		private delegate void DelegateTownNPCAttackSwing(NPC npc, ref int itemWidth, ref int itemHeight);
		private static HookList HookTownNPCAttackSwing = AddHook<DelegateTownNPCAttackSwing>(g => g.TownNPCAttackSwing);

		public static void TownNPCAttackSwing(NPC npc, ref int itemWidth, ref int itemHeight) {
			npc.ModNPC?.TownNPCAttackSwing(ref itemWidth, ref itemHeight);

			foreach (GlobalNPC g in HookTownNPCAttackSwing.Enumerate(npc)) {
				g.TownNPCAttackSwing(npc, ref itemWidth, ref itemHeight);
			}
		}

		private delegate void DelegateDrawTownAttackGun(NPC npc, ref float scale, ref int item, ref int closeness);
		private static HookList HookDrawTownAttackGun = AddHook<DelegateDrawTownAttackGun>(g => g.DrawTownAttackGun);

		public static void DrawTownAttackGun(NPC npc, ref float scale, ref int item, ref int closeness) {
			npc.ModNPC?.DrawTownAttackGun(ref scale, ref item, ref closeness);

			foreach (GlobalNPC g in HookDrawTownAttackGun.Enumerate(npc)) {
				g.DrawTownAttackGun(npc, ref scale, ref item, ref closeness);
			}
		}

		private delegate void DelegateDrawTownAttackSwing(NPC npc, ref Texture2D item, ref int itemSize, ref float scale, ref Vector2 offset);
		private static HookList HookDrawTownAttackSwing = AddHook<DelegateDrawTownAttackSwing>(g => g.DrawTownAttackSwing);

		public static void DrawTownAttackSwing(NPC npc, ref Texture2D item, ref int itemSize, ref float scale, ref Vector2 offset) {
			npc.ModNPC?.DrawTownAttackSwing(ref item, ref itemSize, ref scale, ref offset);

			foreach (GlobalNPC g in HookDrawTownAttackSwing.Enumerate(npc)) {
				g.DrawTownAttackSwing(npc, ref item, ref itemSize, ref scale, ref offset);
			}
		}

		private static bool HasMethod(Type t, string method, params Type[] args) {
			return t.GetMethod(method, args).DeclaringType != typeof(GlobalNPC);
		}

		internal static void VerifyGlobalNPC(GlobalNPC npc) {
			var type = npc.GetType();

			bool hasInstanceFields = type.GetFields(BindingFlags.Instance | BindingFlags.Public | BindingFlags.NonPublic)
				.Any(f => f.DeclaringType != typeof(GlobalNPC));
			if (hasInstanceFields) {
				if (!npc.InstancePerEntity) {
					throw new Exception(type + " has instance fields but does not set InstancePerEntity to true. Either use static fields, or per instance globals");
				}
			}
		}
	}
}<|MERGE_RESOLUTION|>--- conflicted
+++ resolved
@@ -176,22 +176,15 @@
 					Array.Resize(ref npc.buffImmune, BuffLoader.BuffCount);
 				}
 			}
-<<<<<<< HEAD
 
 			npc.globalNPCs = globalNPCs
 				.Select(g => g.InstanceForEntity(npc) ? (g.InstancePerEntity ? g.NewInstance(npc) : g) : null)
 				.ToArray();
 
-			npc.modNPC?.SetDefaults();
+			npc.ModNPC?.SetDefaults();
 
 			foreach (GlobalNPC g in HookSetDefaults.Enumerate(npc)) {
 				g.SetDefaults(npc);
-=======
-			npc.globalNPCs = InstancedGlobals.Select(g => g.NewInstance(npc)).ToArray();
-			npc.ModNPC?.SetDefaults();
-			foreach (GlobalNPC g in HookSetDefaults.arr) {
-				g.Instance(npc).SetDefaults(npc);
->>>>>>> 2ce6b73a
 			}
 		}
 
@@ -522,15 +515,10 @@
 		private static HookList HookOnHitNPC = AddHook<Action<NPC, NPC, int, float, bool>>(g => g.OnHitNPC);
 
 		public static void OnHitNPC(NPC npc, NPC target, int damage, float knockback, bool crit) {
-<<<<<<< HEAD
-			npc.modNPC?.OnHitNPC(target, damage, knockback, crit);
+			npc.ModNPC?.OnHitNPC(target, damage, knockback, crit);
+			
 			foreach (GlobalNPC g in HookOnHitNPC.Enumerate(npc)) {
 				g.OnHitNPC(npc, target, damage, knockback, crit);
-=======
-			npc.ModNPC?.OnHitNPC(target, damage, knockback, crit);
-			foreach (GlobalNPC g in HookOnHitNPC.arr) {
-				g.Instance(npc).OnHitNPC(npc, target, damage, knockback, crit);
->>>>>>> 2ce6b73a
 			}
 		}
 
