--- conflicted
+++ resolved
@@ -696,7 +696,6 @@
  			if (Main.halloween) {
  				if (Type == 58)
  					Type = 1734;
-<<<<<<< HEAD
 @@ -46024,6 +_,8 @@
  			if (ItemSlot.Options.HighlightNewItems && item.type >= 0 && !ItemID.Sets.NeverAppearsAsNewInInventory[item.type])
  				item.newAndShiny = true;
@@ -707,9 +706,6 @@
  				NetMessage.SendData(21, -1, -1, null, num, noGrabDelay.ToInt());
  			else if (Main.netMode == 0)
 @@ -46095,14 +_,17 @@
-=======
-@@ -46101,14 +_,17 @@
->>>>>>> 825e98ca
  						continue;
  
  					Player.ItemSpaceStatus status = player.ItemSpace(Main.item[whoAmI]);
