--- conflicted
+++ resolved
@@ -81,11 +81,13 @@
  			}
  			NetMessage.SendAnglerQuest();
  		}
-@@ -2392,6 +2404,7 @@
+@@ -2391,7 +2403,8 @@
+ 			Main.Configuration.Put("HidePasswords", Main.HidePassword);
  			Main.Configuration.Put("ThickMouseEdges", Main.ThickMouse);
  			Main.Configuration.Put("ThickMouseEdgesPackedColor", Main.ThickMousePackedColor);
- 			Main.Configuration.Put("ReverseUpDownForArmorSetBonuses", Main.ReversedUpDownArmorSetBonuses);
-+			ModLoader.ModLoader.SaveConfiguration();
+-			Main.Configuration.Put("ReverseUpDownForArmorSetBonuses", Main.ReversedUpDownArmorSetBonuses);
++			Main.Configuration.Put("ReverseUpDownForArmorSetBonuses", Main.ReversedUpDownArmorSetBonuses)
++            ModLoader.ModLoader.SaveConfiguration();
  			return Main.Configuration.Save(true);
  		}
  
@@ -1849,11 +1851,7 @@
  		{
  			if (!Main.wallLoaded[i])
  			{
-<<<<<<< HEAD
-@@ -47155,8 +47654,9 @@
-=======
-@@ -47155,7 +47661,7 @@
->>>>>>> d17d16bd
+@@ -47155,8 +47661,9 @@
  			}
  		}
  
@@ -1863,12 +1861,8 @@
 +			if (Main.dedServ) return;
  			if (!Main.tileSetsLoaded[i])
  			{
-<<<<<<< HEAD
  				Main.tileTexture[i] = base.Content.Load<Texture2D>(string.Concat(new object[]
-@@ -48855,6 +49355,19 @@
-=======
-@@ -48855,6 +49361,19 @@
->>>>>>> d17d16bd
+@@ -48855,6 +49362,19 @@
  		}
  
  		protected override void Draw(GameTime gameTime)
@@ -1888,11 +1882,7 @@
  		{
  			if (Main._drawCycleCounter == 0uL)
  			{
-<<<<<<< HEAD
-@@ -52245,7 +52758,7 @@
-=======
-@@ -52245,7 +52764,7 @@
->>>>>>> d17d16bd
+@@ -52245,7 +52765,7 @@
  								num14++;
  							}
  						}
@@ -1901,11 +1891,7 @@
  						{
  							Main.nextNPC[num16] = false;
  						}
-<<<<<<< HEAD
-@@ -52638,6 +53151,7 @@
-=======
-@@ -52638,6 +53157,7 @@
->>>>>>> d17d16bd
+@@ -52638,6 +53158,7 @@
  							{
  								WorldGen.spawnNPC = 142;
  							}
@@ -1913,11 +1899,7 @@
  						}
  					}
  				}
-<<<<<<< HEAD
-@@ -52756,6 +53270,10 @@
-=======
-@@ -52756,6 +53276,10 @@
->>>>>>> d17d16bd
+@@ -52756,6 +53277,10 @@
  								}
  								if (num2 > 0f || (type >= 30 && type <= 35) || type == 39)
  								{
@@ -1928,11 +1910,7 @@
  									if (type == 0)
  									{
  										int num7 = Main.rand.Next(3);
-<<<<<<< HEAD
-@@ -53335,6 +53853,14 @@
-=======
-@@ -53335,6 +53859,14 @@
->>>>>>> d17d16bd
+@@ -53335,6 +53860,14 @@
  										Main.soundInstanceMoonlordCry.Pitch = (float)Main.rand.Next(-10, 11) * 0.01f;
  										Main.PlaySoundInstance(Main.soundInstanceMoonlordCry);
  									}
