--- conflicted
+++ resolved
@@ -7,7 +7,7 @@
 +using Terraria.ModLoader;
 +using Terraria.ModLoader.IO;
 +using System.Linq;
- 
+
  namespace Terraria.IO
  {
 @@ -303,6 +_,7 @@
@@ -30,7 +30,7 @@
 @@ -506,6 +_,9 @@
  			if (Main.worldPathName == null)
  				return;
- 
+
 +			if (!BackupIO.archiveLock)
 +				BackupIO.World.ArchiveWorld(Main.worldPathName, useCloudSaving);
 +
@@ -38,16 +38,16 @@
  			int num;
  			byte[] array;
 @@ -543,6 +_,7 @@
- 
+
  			if (text != null && array2 != null)
  				FileUtilities.WriteAllBytes(text, array2, useCloudSaving);
 +			WorldIO.Save(Main.worldPathName, useCloudSaving);
  		}
- 
+
  		private static void DoRollingBackups(string backupWorldWritePath) {
 @@ -877,7 +_,11 @@
  			}
- 
+
  			writer.Write(NPC.savedAngler);
 +			if (Main.anglerQuest < ItemLoader.vanillaQuestFishCount)
 -			writer.Write(Main.anglerQuest);
@@ -65,11 +65,11 @@
 -					if (tile.active())
 +					if (tile.active() && tile.type < TileID.Count)
  						flag = true;
- 
+
  					if (flag) {
 @@ -973,9 +_,11 @@
  						}
- 
+
  						if (Main.tileFrameImportant[tile.type]) {
 +							short frameX = tile.frameX;
 +							TileIO.VanillaSaveFrames(tile, ref frameX);
@@ -84,7 +84,7 @@
 @@ -990,7 +_,7 @@
  						}
  					}
- 
+
 -					if (tile.wall != 0) {
 +					if (tile.wall != 0 && tile.wall < WallID.Count) {
  						b3 = (byte)(b3 | 4);
@@ -117,7 +117,6 @@
  					writer.Write(nPC2.active);
  					writer.Write(nPC2.netID);
  					writer.WriteVector2(nPC2.position);
-<<<<<<< HEAD
 @@ -1481,7 +_,7 @@
  
  			int num2 = reader.ReadInt16();
@@ -128,9 +127,6 @@
  				else
  					reader.ReadInt32();
 @@ -1859,7 +_,7 @@
-=======
-@@ -1867,7 +_,7 @@
->>>>>>> 876f53f2
  				int num3 = reader.ReadInt32();
  				Tile tile = Main.tile[num2, num3];
  				Sign sign;
@@ -148,7 +144,7 @@
  					streamWriter.WriteLine(DateTime.Now);
  					streamWriter.WriteLine(value);
 @@ -2207,8 +_,8 @@
- 
+
  		private static int SaveTileEntities(BinaryWriter writer) {
  			lock (TileEntity.EntityCreationLock) {
 -				writer.Write(TileEntity.ByID.Count);
