--- src/Terraria/Terraria/Audio/SoundEngine.cs
+++ src/tModLoader/Terraria/Audio/SoundEngine.cs
@@ -9,8 +_,8 @@
 	public static class SoundEngine
 	{
 		public static readonly object AudioLock = new object();
-		private static LegacySoundPlayer _legacyPlayer;
+		internal static LegacySoundPlayer _legacyPlayer;
-		private static SoundPlayer _player;
+		internal static SoundPlayer _player;
 		private static bool _areSoundsPaused;
 
 		public static bool IsAudioSupported {
<<<<<<< HEAD
@@ -50,13 +_,19 @@
 			PlaySound(type, (int)position.X, (int)position.Y, style);
 		}
 
-		public static SoundEffectInstance PlaySound(LegacySoundStyle type, Vector2 position) => PlaySound(type, (int)position.X, (int)position.Y);
+		public static SoundEffectInstance PlaySound(SoundStyle type, Vector2 position) => PlaySound(type, (int)position.X, (int)position.Y);
 
-		public static SoundEffectInstance PlaySound(LegacySoundStyle type, int x = -1, int y = -1) {
+		public static SoundEffectInstance PlaySound(SoundStyle type, int x = -1, int y = -1) {
 			if (type == null)
 				return null;
 
+			if (type is LegacySoundStyle legacySoundStyle)
-			return PlaySound(type.SoundId, x, y, type.Style, type.Volume, type.GetRandomPitch());
+				return PlaySound(legacySoundStyle.SoundId, x, y, legacySoundStyle.Style, type.Volume, type.GetRandomPitch());
+
+			if (x == -1 && y == -1)
+				return _player.GetActiveSound(PlayTrackedSound(type)).Sound;
+
+			return _player.GetActiveSound(PlayTrackedSound(type, new Vector2(x, y))).Sound;
 		}
 
 		public static SoundEffectInstance PlaySound(int type, int x = -1, int y = -1, int Style = 1, float volumeScale = 1f, float pitchOffset = 0f) {
=======
@@ -34,9 +_,6 @@
 				if (Main.audioSystem != null)
 					Main.audioSystem.UpdateAudioEngine();
 
-#if FNA
-				Main.engine?.Update();
-#endif
 				SoundInstanceGarbageCollector.Update();
 				bool flag = (!Main.hasFocus || Main.gamePaused) && Main.netMode == 0;
 				if (!_areSoundsPaused && flag)
>>>>>>> 00cf024b
<|MERGE_RESOLUTION|>--- conflicted
+++ resolved
@@ -11,8 +11,17 @@
  		private static bool _areSoundsPaused;
  
  		public static bool IsAudioSupported {
-<<<<<<< HEAD
-@@ -50,13 +_,19 @@
+@@ -34,9 +_,6 @@
+ 				if (Main.audioSystem != null)
+ 					Main.audioSystem.UpdateAudioEngine();
+ 
+-#if FNA
+-				Main.engine?.Update();
+-#endif
+ 				SoundInstanceGarbageCollector.Update();
+ 				bool flag = (!Main.hasFocus || Main.gamePaused) && Main.netMode == 0;
+ 				if (!_areSoundsPaused && flag)
+@@ -53,13 +_,19 @@
  			PlaySound(type, (int)position.X, (int)position.Y, style);
  		}
  
@@ -34,16 +43,4 @@
 +			return _player.GetActiveSound(PlayTrackedSound(type, new Vector2(x, y))).Sound;
  		}
  
- 		public static SoundEffectInstance PlaySound(int type, int x = -1, int y = -1, int Style = 1, float volumeScale = 1f, float pitchOffset = 0f) {
-=======
-@@ -34,9 +_,6 @@
- 				if (Main.audioSystem != null)
- 					Main.audioSystem.UpdateAudioEngine();
- 
--#if FNA
--				Main.engine?.Update();
--#endif
- 				SoundInstanceGarbageCollector.Update();
- 				bool flag = (!Main.hasFocus || Main.gamePaused) && Main.netMode == 0;
- 				if (!_areSoundsPaused && flag)
->>>>>>> 00cf024b
+ 		public static SoundEffectInstance PlaySound(int type, int x = -1, int y = -1, int Style = 1, float volumeScale = 1f, float pitchOffset = 0f) {