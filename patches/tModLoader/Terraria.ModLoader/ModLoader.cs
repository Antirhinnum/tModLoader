--- conflicted
+++ resolved
@@ -27,11 +27,7 @@
 	{
 		//change Terraria.Main.DrawMenu change drawn version number string to include this
 		/// <summary>The name and version number of tModLoader.</summary>
-<<<<<<< HEAD
 		public static readonly Version version = new Version(0, 10, 2);
-=======
-		public static readonly Version version = new Version(0, 10, 1, 4);
->>>>>>> 9608364c
 		// Marks this release as a beta release, preventing publishing and marking all built mods as unpublishable.
 #if !BETA
 		public static readonly string versionedName = "tModLoader v" + version;
