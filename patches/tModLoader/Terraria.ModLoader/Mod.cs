using System;
using System.Collections.Generic;
using System.IO;
using System.Linq;
using System.Reflection;
using System.Threading.Tasks;
using Microsoft.Xna.Framework.Graphics;
using Microsoft.Xna.Framework.Audio;
using ReLogic.Graphics;
using ReLogic.Utilities;
using Terraria.GameContent.Liquid;
using Terraria.ID;
using Terraria.ModLoader.Exceptions;
using Terraria.ModLoader.IO;
using Terraria.Utilities;
using Terraria.Audio;
using Terraria.ModLoader.Audio;
using Terraria.Localization;

namespace Terraria.ModLoader
{
	/// <summary>
	/// Mod is an abstract class that you will override. It serves as a central place from which the mod's contents are stored. It provides methods for you to use or override.
	/// </summary>
	public abstract partial class Mod
	{
		/// <summary>
		/// The TmodFile object created when tModLoader reads this mod.
		/// </summary>
		public TmodFile File { get; internal set; }
		/// <summary>
		/// The assembly code this is loaded when tModLoader loads this mod.
		/// </summary>
		public Assembly Code { get; internal set; }

		/// <summary>
		/// Stores the name of the mod. This name serves as the mod's identification, and also helps with saving everything your mod adds. By default this returns the name of the folder that contains all your code and stuff.
		/// </summary>
		public virtual string Name => File.name;
		/// <summary>
		/// The version of tModLoader that was being used when this mod was built.
		/// </summary>
		public virtual Version tModLoaderVersion => File.tModLoaderVersion;
		/// <summary>
		/// This version number of this mod.
		/// </summary>
		public virtual Version Version => File.version;

		public ModProperties Properties { get; protected set; } = ModProperties.AutoLoadAll;
		/// <summary>
		/// The ModSide that controls how this mod is synced between client and server.
		/// </summary>
		public ModSide Side { get; internal set; }
		/// <summary>
		/// The display name of this mod in the Mods menu.
		/// </summary>
		public string DisplayName { get; internal set; }

		internal short netID = -1;
		public bool IsNetSynced => netID >= 0;

		internal bool loading;
		private Queue<Task> AsyncLoadQueue = new Queue<Task>();
		internal readonly IDictionary<string, Texture2D> textures = new Dictionary<string, Texture2D>();
		internal readonly IDictionary<string, SoundEffect> sounds = new Dictionary<string, SoundEffect>();
		internal readonly IDictionary<string, MusicData> musics = new Dictionary<string, MusicData>();
		internal readonly IDictionary<string, DynamicSpriteFont> fonts = new Dictionary<string, DynamicSpriteFont>();
		internal readonly IDictionary<string, Effect> effects = new Dictionary<string, Effect>();
		internal readonly IList<ModRecipe> recipes = new List<ModRecipe>();
		internal readonly IDictionary<string, ModItem> items = new Dictionary<string, ModItem>();
		internal readonly IDictionary<string, GlobalItem> globalItems = new Dictionary<string, GlobalItem>();
		internal readonly IDictionary<Tuple<string, EquipType>, EquipTexture> equipTextures = new Dictionary<Tuple<string, EquipType>, EquipTexture>();
		internal readonly IDictionary<string, ModPrefix> prefixes = new Dictionary<string, ModPrefix>();
		internal readonly IDictionary<string, ModDust> dusts = new Dictionary<string, ModDust>();
		internal readonly IDictionary<string, ModTile> tiles = new Dictionary<string, ModTile>();
		internal readonly IDictionary<string, GlobalTile> globalTiles = new Dictionary<string, GlobalTile>();
		internal readonly IDictionary<string, ModTileEntity> tileEntities = new Dictionary<string, ModTileEntity>();
		internal readonly IDictionary<string, ModWall> walls = new Dictionary<string, ModWall>();
		internal readonly IDictionary<string, GlobalWall> globalWalls = new Dictionary<string, GlobalWall>();
		internal readonly IDictionary<string, ModProjectile> projectiles = new Dictionary<string, ModProjectile>();
		internal readonly IDictionary<string, GlobalProjectile> globalProjectiles = new Dictionary<string, GlobalProjectile>();
		internal readonly IDictionary<string, ModNPC> npcs = new Dictionary<string, ModNPC>();
		internal readonly IDictionary<string, GlobalNPC> globalNPCs = new Dictionary<string, GlobalNPC>();
		internal readonly IDictionary<string, ModPlayer> players = new Dictionary<string, ModPlayer>();
		internal readonly IDictionary<string, ModMountData> mountDatas = new Dictionary<string, ModMountData>();
		internal readonly IDictionary<string, ModBuff> buffs = new Dictionary<string, ModBuff>();
		internal readonly IDictionary<string, GlobalBuff> globalBuffs = new Dictionary<string, GlobalBuff>();
		internal readonly IDictionary<string, ModWorld> worlds = new Dictionary<string, ModWorld>();
		internal readonly IDictionary<string, ModUgBgStyle> ugBgStyles = new Dictionary<string, ModUgBgStyle>();
		internal readonly IDictionary<string, ModSurfaceBgStyle> surfaceBgStyles = new Dictionary<string, ModSurfaceBgStyle>();
		internal readonly IDictionary<string, GlobalBgStyle> globalBgStyles = new Dictionary<string, GlobalBgStyle>();
		internal readonly IDictionary<string, ModWaterStyle> waterStyles = new Dictionary<string, ModWaterStyle>();
		internal readonly IDictionary<string, ModWaterfallStyle> waterfallStyles = new Dictionary<string, ModWaterfallStyle>();
		internal readonly IDictionary<string, GlobalRecipe> globalRecipes = new Dictionary<string, GlobalRecipe>();
		internal readonly IDictionary<string, ModTranslation> translations = new Dictionary<string, ModTranslation>();

		/// <summary>
		/// Override this method to add most of your content to your mod. Here you will call other methods such as AddItem. This is guaranteed to be called after all content has been autoloaded.
		/// </summary>
		public virtual void Load()
		{
		}

		/// <summary>
		/// Allows you to load things in your mod after its content has been setup (arrays have been resized to fit the content, etc).
		/// </summary>
		public virtual void PostSetupContent()
		{
		}

		/// <summary>
		/// This is called whenever this mod is unloaded from the game. Use it to undo changes that you've made in Load that aren't automatically handled (for example, modifying the texture of a vanilla item). Mods are guaranteed to be unloaded in the reverse order they were loaded in.
		/// </summary>
		public virtual void Unload()
		{
		}

		/// <summary>
		/// Override this method to add recipe groups to this mod. You must add recipe groups by calling the RecipeGroup.RegisterGroup method here. A recipe group is a set of items that can be used interchangeably in the same recipe.
		/// </summary>
		public virtual void AddRecipeGroups()
		{
		}

		/// <summary>
		/// Override this method to add recipes to the game. It is recommended that you do so through instances of ModRecipe, since it provides methods that simplify recipe creation.
		/// </summary>
		public virtual void AddRecipes()
		{
		}

		/// <summary>
		/// This provides a hook into the mod-loading process immediately after recipes have been added. You can use this to edit recipes added by other mods.
		/// </summary>
		public virtual void PostAddRecipes()
		{
		}

		public virtual void LoadResourceFromStream(string path, int len, BinaryReader reader)
		{
			if (Main.dedServ)
				return;

			Interface.loadMods.SetSubProgressInit(path);

			string extension = Path.GetExtension(path);
			path = Path.ChangeExtension(path, null);
			switch (extension)
			{
				case ".png":
				case ".rawimg":
					//png files need a seekable stream
					LoadTexture(path, len, reader, extension == ".rawimg");
					return;
				case ".wav":
					LoadWav(path, reader.ReadBytes(len));
					return;
				case ".mp3":
					LoadMP3(path, reader.ReadBytes(len));
					return;
				case ".xnb":
					if (path.StartsWith("Fonts/"))
					{
						LoadFont(path, reader.ReadBytes(len));
						return;
					}
					if (path.StartsWith("Effects/"))
					{
						LoadEffect(path, reader);
						return;
					}
					throw new ResourceLoadException($"Unknown xnb file {path}. Perhaps it should be in Fonts/ or Effects/");
			}

			throw new ResourceLoadException($"Unknown streaming asset {path}{extension}. ");
		}

		private void LoadTexture(string path, int len, BinaryReader reader, bool rawimg)
		{
			try
			{
				var texTask = rawimg
					? ImageIO.RawToTexture2DAsync(Main.instance.GraphicsDevice, reader)
					: ImageIO.PngToTexture2DAsync(Main.instance.GraphicsDevice, new MemoryStream(reader.ReadBytes(len)));//needs a seekable stream

				AsyncLoadQueue.Enqueue(texTask.ContinueWith(t =>
				{
					var tex = t.Result;
					tex.Name = Name + "/" + path;
					lock (textures)
						textures[path] = tex;
				}));
			}
			catch (Exception e)
			{
				throw new ResourceLoadException($"The texture file at {path} failed to load", e);
			}
		}

		private void LoadWav(string path, byte[] bytes)
		{
			try
			{
				if (path.StartsWith("Sounds/Music/"))
				{
					musics[path] = new MusicData(bytes, false);
				}
				else
				{
					//SoundEffect.FromStream needs a stream with a length
					sounds[path] = SoundEffect.FromStream(new MemoryStream(bytes));
				}
			}
			catch (Exception e)
			{
				throw new ResourceLoadException($"The wav sound file at {path} failed to load", e);
			}
		}

		private void LoadMP3(string path, byte[] bytes)
		{
			string wavCacheFilename = this.Name + "_" + path.Replace('/', '_') + "_" + Version + ".wav";
			WAVCacheIO.DeleteIfOlder(File.path, wavCacheFilename);
			try
			{
				if (path.StartsWith("Sounds/Music/"))
				{
<<<<<<< HEAD
					// TODO: Skip file hook to make way for DisableMusic configs. Or "Disable Magic Staffs"/"Disable set of items" ram saving/time saving ability
					var path = file.Key;
					var data = file.Value;
					string extension = Path.GetExtension(path);
					Interface.loadMods.SetSubProgressInit(path);
					switch (extension)
=======
					if (ModLoader.musicStreamMode != 1) {//no cache
						musics[path] = new MusicData(bytes, true);
						return;
					}
					
					if (!WAVCacheIO.WAVCacheAvailable(wavCacheFilename))
>>>>>>> a66e45f0
					{
						WAVCacheIO.CacheMP3(wavCacheFilename, new MemoryStream(bytes));
					}

					musics[path] = new MusicData(Path.Combine(WAVCacheIO.ModCachePath, wavCacheFilename));
					return;
				}

				sounds[path] = WAVCacheIO.WAVCacheAvailable(wavCacheFilename) ?
					SoundEffect.FromStream(WAVCacheIO.GetWavStream(wavCacheFilename)) :
					WAVCacheIO.CacheMP3(wavCacheFilename, new MemoryStream(bytes));
			}
			catch (Exception e)
			{
				throw new ResourceLoadException($"The mp3 sound file at {path} failed to load", e);
			}
		}

		private void LoadFont(string path, byte[] data)
		{
			string fontFilenameNoExtension = Name + "_" + path.Replace('/', '_') + "_" + Version;
			string fontFilename = fontFilenameNoExtension + ".xnb";
			FontCacheIO.DeleteIfOlder(File.path, fontFilename);
			if (!FontCacheIO.FontCacheAvailable(fontFilename))
			{
				FileUtilities.WriteAllBytes(FontCacheIO.FontCachePath + Path.DirectorySeparatorChar + fontFilename, data, false);
			}
			try
			{
				fonts[path] = Main.instance.OurLoad<DynamicSpriteFont>("Fonts" + Path.DirectorySeparatorChar + "ModFonts" + Path.DirectorySeparatorChar + fontFilenameNoExtension);
			}
			catch (Exception e)
			{
				throw new ResourceLoadException($"The font file at {path} failed to load", e);
			}
		}

		private void LoadEffect(string path, BinaryReader br)
		{
			try
			{
				char x = (char)br.ReadByte();//x
				char n = (char)br.ReadByte();//n
				char b = (char)br.ReadByte();//b
				char w = (char)br.ReadByte();//w
				byte xnbFormatVersion = br.ReadByte();//5
				byte flags = br.ReadByte();//flags
				UInt32 compressedDataSize = br.ReadUInt32();
				if ((flags & 0x80) != 0)
				{
					// TODO: figure out the compression used.
					throw new Exception("Cannot load compressed effects.");
					//UInt32 decompressedDataSize = br.ReadUInt32();
				}
				int typeReaderCount = br.ReadVarInt();
				string typeReaderName = br.ReadString();
				int typeReaderVersion = br.ReadInt32();
				int sharedResourceCount = br.ReadVarInt();
				int typeid = br.ReadVarInt();
				UInt32 size = br.ReadUInt32();
				byte[] effectBytecode = br.ReadBytes((int)size);
				effects[path] = new Effect(Main.instance.GraphicsDevice, effectBytecode);
			}
			catch (Exception e)
			{
				throw new ResourceLoadException($"The effect file at {path} failed to load", e);
			}
		}

		internal void Autoload()
		{
			if (Code == null)
				return;


			Interface.loadMods.SetSubProgressInit("Finishing Resource Loading");
			while (AsyncLoadQueue.Count > 0)
				AsyncLoadQueue.Dequeue().Wait();

			AutoloadLocalization();
			IList<Type> modGores = new List<Type>();
			IList<Type> modSounds = new List<Type>();
			foreach (Type type in Code.GetTypes().OrderBy(type => type.FullName, StringComparer.InvariantCulture))
			{
				if (type.IsAbstract || type.GetConstructor(new Type[0]) == null)//don't autoload things with no default constructor
				{
					continue;
				}
				if (type.IsSubclassOf(typeof(ModItem)))
				{
					AutoloadItem(type);
				}
				else if (type.IsSubclassOf(typeof(GlobalItem)))
				{
					AutoloadGlobalItem(type);
				}
				else if (type.IsSubclassOf(typeof(ModPrefix)))
				{
					AutoloadPrefix(type);
				}
				else if (type.IsSubclassOf(typeof(ModDust)))
				{
					AutoloadDust(type);
				}
				else if (type.IsSubclassOf(typeof(ModTile)))
				{
					AutoloadTile(type);
				}
				else if (type.IsSubclassOf(typeof(GlobalTile)))
				{
					AutoloadGlobalTile(type);
				}
				else if (type.IsSubclassOf(typeof(ModTileEntity)))
				{
					AutoloadTileEntity(type);
				}
				else if (type.IsSubclassOf(typeof(ModWall)))
				{
					AutoloadWall(type);
				}
				else if (type.IsSubclassOf(typeof(GlobalWall)))
				{
					AutoloadGlobalWall(type);
				}
				else if (type.IsSubclassOf(typeof(ModProjectile)))
				{
					AutoloadProjectile(type);
				}
				else if (type.IsSubclassOf(typeof(GlobalProjectile)))
				{
					AutoloadGlobalProjectile(type);
				}
				else if (type.IsSubclassOf(typeof(ModNPC)))
				{
					AutoloadNPC(type);
				}
				else if (type.IsSubclassOf(typeof(GlobalNPC)))
				{
					AutoloadGlobalNPC(type);
				}
				else if (type.IsSubclassOf(typeof(ModPlayer)))
				{
					AutoloadPlayer(type);
				}
				else if (type.IsSubclassOf(typeof(ModBuff)))
				{
					AutoloadBuff(type);
				}
				else if (type.IsSubclassOf(typeof(GlobalBuff)))
				{
					AutoloadGlobalBuff(type);
				}
				else if (type.IsSubclassOf(typeof(ModMountData)))
				{
					AutoloadMountData(type);
				}
				else if (type.IsSubclassOf(typeof(ModGore)))
				{
					modGores.Add(type);
				}
				else if (type.IsSubclassOf(typeof(ModSound)))
				{
					modSounds.Add(type);
				}
				else if (type.IsSubclassOf(typeof(ModWorld)))
				{
					AutoloadModWorld(type);
				}
				else if (type.IsSubclassOf(typeof(ModUgBgStyle)))
				{
					AutoloadUgBgStyle(type);
				}
				else if (type.IsSubclassOf(typeof(ModSurfaceBgStyle)))
				{
					AutoloadSurfaceBgStyle(type);
				}
				else if (type.IsSubclassOf(typeof(GlobalBgStyle)))
				{
					AutoloadGlobalBgStyle(type);
				}
				else if (type.IsSubclassOf(typeof(ModWaterStyle)))
				{
					AutoloadWaterStyle(type);
				}
				else if (type.IsSubclassOf(typeof(ModWaterfallStyle)))
				{
					AutoloadWaterfallStyle(type);
				}
				else if (type.IsSubclassOf(typeof(GlobalRecipe)))
				{
					AutoloadGlobalRecipe(type);
				}
				else if (type.IsSubclassOf(typeof(ModCommand)))
				{
					AutoloadCommand(type);
				}
			}
			if (Properties.AutoloadGores)
			{
				AutoloadGores(modGores);
			}
			if (Properties.AutoloadSounds)
			{
				AutoloadSounds(modSounds);
			}
			if (Properties.AutoloadBackgrounds)
			{
				AutoloadBackgrounds();
			}
		}

		internal void AutoloadConfig()
		{
			if (Code == null)
				return;

			foreach (Type type in Code.GetTypes().OrderBy(type => type.FullName))
			{
				if (type.IsAbstract)
				{
					continue;
				}
				if (type.IsSubclassOf(typeof(ModConfig)))
				{
					var mc = (ModConfig)Activator.CreateInstance(type);
					// Skip loading UniquePerPlayer on Main.dedServ?
					if (mc.Mode == MultiplayerSyncMode.ServerDictates && (Side == ModSide.Client || Side == ModSide.NoSync)) // Client and NoSync mods can't have ServerDictates ModConfigs. Server can, but won't be synced.
						throw new Exception($"The ModConfig {mc.Name} can't be loaded because the config is ServerDictates but this Mods ModSide isn't Both or Server");
					if (mc.Mode == MultiplayerSyncMode.UniquePerPlayer && Side == ModSide.Server) // Doesn't make sense. 
						throw new Exception($"The ModConfig {mc.Name} can't be loaded because the config is UniquePerPlayer but this Mods ModSide is Server");
					mc.mod = this;
					var name = type.Name;
					if (mc.Autoload(ref name))
						AddConfig(name, mc);
				}
			}
		}

		public void AddConfig(string name, ModConfig mc)
		{
			mc.Name = name;
			mc.mod = this;

			ConfigManager.Add(mc);
		}

		/// <summary>
		/// Adds a type of item to your mod with the specified internal name. This method should be called in Load. You can obtain an instance of ModItem by overriding it then creating an instance of the subclass.
		/// </summary>
		/// <param name="name">The name.</param>
		/// <param name="item">The item.</param>
		/// <exception cref="System.Exception">You tried to add 2 ModItems with the same name: " + name + ". Maybe 2 classes share a classname but in different namespaces while autoloading or you manually called AddItem with 2 items of the same name.</exception>
		public void AddItem(string name, ModItem item)
		{
			if (!loading)
				throw new Exception("AddItem can only be called from Mod.Load or Mod.Autoload");

			if (items.ContainsKey(name))
				throw new Exception("You tried to add 2 ModItems with the same name: " + name + ". Maybe 2 classes share a classname but in different namespaces while autoloading or you manually called AddItem with 2 items of the same name.");

			item.mod = this;
			item.Name = name;
			item.DisplayName = GetOrCreateTranslation(string.Format("Mods.{0}.ItemName.{1}", Name, name));
			item.Tooltip = GetOrCreateTranslation(string.Format("Mods.{0}.ItemTooltip.{1}", Name, name), true);

			item.item.ResetStats(ItemLoader.ReserveItemID());
			item.item.modItem = item;

			items[name] = item;
			ItemLoader.items.Add(item);
		}

		/// <summary>
		/// Gets the ModItem instance corresponding to the name. Because this method is in the Mod class, conflicts between mods are avoided. Returns null if no ModItem with the given name is found.
		/// </summary>
		/// <param name="name">The name.</param>
		/// <returns></returns>
		public ModItem GetItem(string name) => items.TryGetValue(name, out var item) ? item : null;

		/// <summary>
		/// Same as the other GetItem, but assumes that the class name and internal name are the same.
		/// </summary>
		/// <typeparam name="T"></typeparam>
		/// <returns></returns>
		public T GetItem<T>() where T : ModItem => (T)GetItem(typeof(T).Name);

		/// <summary>
		/// Gets the internal ID / type of the ModItem corresponding to the name. Returns 0 if no ModItem with the given name is found.
		/// </summary>
		/// <param name="name">The name.</param>
		/// <returns></returns>
		public int ItemType(string name) => GetItem(name)?.item.type ?? 0;

		/// <summary>
		/// Same as the other ItemType, but assumes that the class name and internal name are the same.
		/// </summary>
		/// <typeparam name="T"></typeparam>
		/// <returns></returns>
		public int ItemType<T>() where T : ModItem => ItemType(typeof(T).Name);

		/// <summary>
		/// Adds the given GlobalItem instance to this mod with the provided name.
		/// </summary>
		/// <param name="name">The name.</param>
		/// <param name="globalItem">The global item.</param>
		public void AddGlobalItem(string name, GlobalItem globalItem)
		{
			if (!loading)
				throw new Exception("AddGlobalItem can only be called from Mod.Load or Mod.Autoload");

			ItemLoader.VerifyGlobalItem(globalItem);

			globalItem.mod = this;
			globalItem.Name = name;

			globalItems[name] = globalItem;
			globalItem.index = ItemLoader.globalItems.Count;
			ItemLoader.globalIndexes[Name + ':' + name] = ItemLoader.globalItems.Count;
			if (ItemLoader.globalIndexesByType.ContainsKey(globalItem.GetType()))
			{
				ItemLoader.globalIndexesByType[globalItem.GetType()] = -1;
			}
			else
			{
				ItemLoader.globalIndexesByType[globalItem.GetType()] = ItemLoader.globalItems.Count;
			}
			ItemLoader.globalItems.Add(globalItem);
		}

		/// <summary>
		/// Gets the GlobalItem instance with the given name from this mod.
		/// </summary>
		/// <param name="name">The name.</param>
		/// <returns></returns>
		public GlobalItem GetGlobalItem(string name)
		{
			GlobalItem globalItem;
			return globalItems.TryGetValue(name, out globalItem) ? globalItem : null;
		}

		/// <summary>
		/// Same as the other GetGlobalItem, but assumes that the class name and internal name are the same.
		/// </summary>
		/// <typeparam name="T"></typeparam>
		/// <returns></returns>
		public T GetGlobalItem<T>() where T : GlobalItem => (T)GetGlobalItem(typeof(T).Name);

		/// <summary>
		/// Adds an equipment texture of the specified type, internal name, and associated item to your mod. 
		/// (The item parameter may be null if you don't want to associate an item with the texture.) 
		/// You can then get the ID for your texture by calling EquipLoader.GetEquipTexture, and using the EquipTexture's Slot property. 
		/// If the EquipType is EquipType.Body, make sure that you also provide an armTexture and a femaleTexture. 
		/// Returns the ID / slot that is assigned to the equipment texture.
		/// </summary>
		/// <param name="item">The item.</param>
		/// <param name="type">The type.</param>
		/// <param name="name">The name.</param>
		/// <param name="texture">The texture.</param>
		/// <param name="armTexture">The arm texture (for body slots).</param>
		/// <param name="femaleTexture">The female texture (for body slots), if missing the regular body texture is used.</param>
		/// <returns></returns>
		public int AddEquipTexture(ModItem item, EquipType type, string name, string texture,
			string armTexture = "", string femaleTexture = "")
		{
			return AddEquipTexture(new EquipTexture(), item, type, name, texture, armTexture, femaleTexture);
		}

		/// <summary>
		/// Adds an equipment texture of the specified type, internal name, and associated item to your mod. 
		/// This method is different from the other AddEquipTexture in that you can specify the class of the equipment texture, thus allowing you to override EquipmentTexture's hooks. 
		/// All other parameters are the same as the other AddEquipTexture.
		/// </summary>
		/// <param name="equipTexture">The equip texture.</param>
		/// <param name="item">The item.</param>
		/// <param name="type">The type.</param>
		/// <param name="name">The name.</param>
		/// <param name="texture">The texture.</param>
		/// <param name="armTexture">The arm texture (for body slots).</param>
		/// <param name="femaleTexture">The female texture (for body slots), if missing the regular body texture is used.</param>
		/// <returns></returns>
		public int AddEquipTexture(EquipTexture equipTexture, ModItem item, EquipType type, string name, string texture,
			string armTexture = "", string femaleTexture = "")
		{
			if (!loading)
				throw new Exception("AddEquipTexture can only be called from Mod.Load or Mod.Autoload");

			ModLoader.GetTexture(texture); //ensure texture exists

			equipTexture.Texture = texture;
			equipTexture.mod = this;
			equipTexture.Name = name;
			equipTexture.Type = type;
			equipTexture.item = item;
			int slot = equipTexture.Slot = EquipLoader.ReserveEquipID(type);

			EquipLoader.equipTextures[type][slot] = equipTexture;
			equipTextures[Tuple.Create(name, type)] = equipTexture;

			if (type == EquipType.Body)
			{
				if (femaleTexture == null || !ModLoader.TextureExists(femaleTexture))
					femaleTexture = texture;
				EquipLoader.femaleTextures[slot] = femaleTexture;

				ModLoader.GetTexture(armTexture); //ensure texture exists
				EquipLoader.armTextures[slot] = armTexture;
			}
			if (item != null)
			{
				IDictionary<EquipType, int> slots;
				if (!EquipLoader.idToSlot.TryGetValue(item.item.type, out slots))
					EquipLoader.idToSlot[item.item.type] = slots = new Dictionary<EquipType, int>();

				slots[type] = slot;
				if (type == EquipType.Head || type == EquipType.Body || type == EquipType.Legs)
					EquipLoader.slotToId[type][slot] = item.item.type;
			}
			return slot;
		}

		/// <summary>
		/// Gets the EquipTexture instance corresponding to the name and EquipType. Returns null if no EquipTexture with the given name and EquipType is found.
		/// </summary>
		/// <param name="name">The name.</param>
		/// <param name="type">The type.</param>
		/// <returns></returns>
		public EquipTexture GetEquipTexture(string name, EquipType type)
		{
			EquipTexture texture;
			return equipTextures.TryGetValue(Tuple.Create(name, type), out texture) ? texture : null;
		}

		/// <summary>
		/// Gets the slot/ID of the equipment texture corresponding to the given name. Returns -1 if no EquipTexture with the given name is found.
		/// </summary>
		/// <param name="name">The name.</param>
		/// <returns></returns>
		public int GetEquipSlot(string name, EquipType type) => GetEquipTexture(name, type)?.Slot ?? -1;

		/// <summary>
		/// Same as GetEquipSlot, except returns the number as an sbyte (signed byte) for your convenience.
		/// </summary>
		/// <param name="name">The name.</param>
		/// <returns></returns>
		public sbyte GetAccessorySlot(string name, EquipType type) => (sbyte)GetEquipSlot(name, type);

		private void AutoloadItem(Type type)
		{
			ModItem item = (ModItem)Activator.CreateInstance(type);
			item.mod = this;
			string name = type.Name;
			if (item.Autoload(ref name))
			{
				AddItem(name, item);
				var autoloadEquip = type.GetAttribute<AutoloadEquip>();
				if (autoloadEquip != null)
					foreach (var equip in autoloadEquip.equipTypes)
						AddEquipTexture(item, equip, item.Name, item.Texture + '_' + equip,
							item.Texture + "_Arms", item.Texture + "_FemaleBody");
			}
		}

		private void AutoloadGlobalItem(Type type)
		{
			GlobalItem globalItem = (GlobalItem)Activator.CreateInstance(type);
			globalItem.mod = this;
			string name = type.Name;
			if (globalItem.Autoload(ref name))
			{
				AddGlobalItem(name, globalItem);
			}
		}

		/// <summary>
		/// Adds a prefix to your mod with the specified internal name. This method should be called in Load. You can obtain an instance of ModPrefix by overriding it then creating an instance of the subclass.
		/// </summary>
		/// <param name="name">The name.</param>
		/// <param name="item">The prefix.</param>
		/// <exception cref="System.Exception">You tried to add 2 ModItems with the same name: " + name + ". Maybe 2 classes share a classname but in different namespaces while autoloading or you manually called AddItem with 2 items of the same name.</exception>
		public void AddPrefix(string name, ModPrefix prefix)
		{
			if (!loading)
				throw new Exception("AddPrefix can only be called from Mod.Load or Mod.Autoload");

			if (prefixes.ContainsKey(name))
				throw new Exception("You tried to add 2 ModPrefixes with the same name: " + name + ". Maybe 2 classes share a classname but in different namespaces while autoloading or you manually called AddPrefix with 2 prefixes of the same name.");

			prefix.mod = this;
			prefix.Name = name;
			prefix.DisplayName = GetOrCreateTranslation(string.Format("Mods.{0}.Prefix.{1}", Name, name));
			prefix.Type = ModPrefix.ReservePrefixID();

			prefixes[name] = prefix;
			ModPrefix.prefixes.Add(prefix);
			ModPrefix.categoryPrefixes[prefix.Category].Add(prefix);
		}

		/// <summary>
		/// Gets the ModPrefix instance corresponding to the name. Because this method is in the Mod class, conflicts between mods are avoided. Returns null if no ModPrefix with the given name is found.
		/// </summary>
		/// <param name="name">The name.</param>
		/// <returns></returns>
		public ModPrefix GetPrefix(string name) => prefixes.TryGetValue(name, out var prefix) ? prefix : null;

		/// <summary>
		/// Same as the other GetPrefix, but assumes that the class name and internal name are the same.
		/// </summary>
		/// <typeparam name="T"></typeparam>
		/// <returns></returns>
		public T GetPrefix<T>() where T : ModPrefix => (T)GetPrefix(typeof(T).Name);

		/// <summary>
		/// Gets the internal ID / type of the ModPrefix corresponding to the name. Returns 0 if no ModPrefix with the given name is found.
		/// </summary>
		/// <param name="name">The name.</param>
		/// <returns></returns>
		public byte PrefixType(string name) => GetPrefix(name)?.Type ?? 0;

		/// <summary>
		/// Same as the other PrefixType, but assumes that the class name and internal name are the same.
		/// </summary>
		/// <typeparam name="T"></typeparam>
		/// <returns></returns>
		public byte PrefixType<T>() where T : ModPrefix => PrefixType(typeof(T).Name);

		private void AutoloadPrefix(Type type)
		{
			ModPrefix prefix = (ModPrefix)Activator.CreateInstance(type);
			prefix.mod = this;
			string name = type.Name;
			if (prefix.Autoload(ref name))
			{
				AddPrefix(name, prefix);
			}
		}

		/// <summary>
		/// Adds a type of dust to your mod with the specified name. Create an instance of ModDust normally, preferably through the constructor of an overriding class. Leave the texture as an empty string to use the vanilla dust sprite sheet.
		/// </summary>
		/// <param name="name">The name.</param>
		/// <param name="dust">The dust.</param>
		/// <param name="texture">The texture.</param>
		public void AddDust(string name, ModDust dust, string texture = "")
		{
			if (!loading)
				throw new Exception("AddDust can only be called from Mod.Load or Mod.Autoload");

			dust.mod = this;
			dust.Name = name;
			dust.Type = ModDust.ReserveDustID();
			dust.Texture = !string.IsNullOrEmpty(texture) ? ModLoader.GetTexture(texture) : Main.dustTexture;

			dusts[name] = dust;
			ModDust.dusts.Add(dust);
		}

		/// <summary>
		/// Gets the ModDust of this mod corresponding to the given name. Returns null if no ModDust with the given name is found.
		/// </summary>
		/// <param name="name">The name.</param>
		/// <returns></returns>
		public ModDust GetDust(string name)
		{
			ModDust dust;
			return dusts.TryGetValue(name, out dust) ? dust : null;
		}

		/// <summary>
		/// Same as the other GetDust, but assumes that the class name and internal name are the same.
		/// </summary>
		/// <typeparam name="T"></typeparam>
		/// <returns></returns>
		public T GetDust<T>() where T : ModDust => (T)GetDust(typeof(T).Name);

		/// <summary>
		/// Gets the type of the ModDust of this mod with the given name. Returns 0 if no ModDust with the given name is found.
		/// </summary>
		/// <param name="name">The name.</param>
		/// <returns></returns>
		public int DustType(string name) => GetDust(name)?.Type ?? 0;

		/// <summary>
		/// Same as the other DustType, but assumes that the class name and internal name are the same.
		/// </summary>
		/// <typeparam name="T"></typeparam>
		/// <returns></returns>
		public int DustType<T>() where T : ModDust => DustType(typeof(T).Name);

		private void AutoloadDust(Type type)
		{
			ModDust dust = (ModDust)Activator.CreateInstance(type);
			dust.mod = this;
			string name = type.Name;
			string texture = (type.Namespace + "." + type.Name).Replace('.', '/');
			if (dust.Autoload(ref name, ref texture))
			{
				AddDust(name, dust, texture);
			}
		}

		/// <summary>
		/// Adds a type of tile to the game with the specified name and texture.
		/// </summary>
		/// <param name="name">The name.</param>
		/// <param name="tile">The tile.</param>
		/// <param name="texture">The texture.</param>
		public void AddTile(string name, ModTile tile, string texture)
		{
			if (!loading)
				throw new Exception("AddItem can only be called from Mod.Load or Mod.Autoload");

			if (tiles.ContainsKey(name))
				throw new Exception("You tried to add 2 ModTile with the same name: " + name + ". Maybe 2 classes share a classname but in different namespaces while autoloading or you manually called AddTile with 2 tiles of the same name.");

			tile.mod = this;
			tile.Name = name;
			tile.Type = (ushort)TileLoader.ReserveTileID();
			tile.texture = texture;

			tiles[name] = tile;
			TileLoader.tiles.Add(tile);
		}

		/// <summary>
		/// Gets the ModTile of this mod corresponding to the given name. Returns null if no ModTile with the given name is found.
		/// </summary>
		/// <param name="name">The name.</param>
		/// <returns></returns>
		public ModTile GetTile(string name)
		{
			ModTile tile;
			return tiles.TryGetValue(name, out tile) ? tile : null;
		}

		/// <summary>
		/// Same as the other GetTile, but assumes that the class name and internal name are the same.
		/// </summary>
		/// <typeparam name="T"></typeparam>
		/// <returns></returns>
		public T GetTile<T>() where T : ModTile => (T)GetTile(typeof(T).Name);

		/// <summary>
		/// Gets the type of the ModTile of this mod with the given name. Returns 0 if no ModTile with the given name is found.
		/// </summary>
		/// <param name="name">The name.</param>
		/// <returns></returns>
		public int TileType(string name) => GetTile(name)?.Type ?? 0;

		/// <summary>
		/// Same as the other TileType, but assumes that the class name and internal name are the same.
		/// </summary>
		/// <typeparam name="T"></typeparam>
		/// <returns></returns>
		public int TileType<T>() where T : ModTile => TileType(typeof(T).Name);

		/// <summary>
		/// Adds the given GlobalTile instance to this mod with the provided name.
		/// </summary>
		/// <param name="name">The name.</param>
		/// <param name="globalTile">The global tile.</param>
		public void AddGlobalTile(string name, GlobalTile globalTile)
		{
			if (!loading)
				throw new Exception("AddGlobalTile can only be called from Mod.Load or Mod.Autoload");

			globalTile.mod = this;
			globalTile.Name = name;

			globalTiles[name] = globalTile;
			TileLoader.globalTiles.Add(globalTile);
		}

		/// <summary>
		/// Gets the GlobalTile instance with the given name from this mod.
		/// </summary>
		/// <param name="name">The name.</param>
		/// <returns></returns>
		public GlobalTile GetGlobalTile(string name)
		{
			GlobalTile globalTile;
			return globalTiles.TryGetValue(name, out globalTile) ? globalTile : null;
		}

		/// <summary>
		/// Same as the other GetGlobalTile, but assumes that the class name and internal name are the same.
		/// </summary>
		/// <typeparam name="T"></typeparam>
		/// <returns></returns>
		public T GetGlobalTile<T>() where T : GlobalTile => (T)GetGlobalTile(typeof(T).Name);

		private void AutoloadTile(Type type)
		{
			ModTile tile = (ModTile)Activator.CreateInstance(type);
			tile.mod = this;
			string name = type.Name;
			string texture = (type.Namespace + "." + type.Name).Replace('.', '/');
			if (tile.Autoload(ref name, ref texture))
			{
				AddTile(name, tile, texture);
			}
		}

		private void AutoloadGlobalTile(Type type)
		{
			GlobalTile globalTile = (GlobalTile)Activator.CreateInstance(type);
			globalTile.mod = this;
			string name = type.Name;
			if (globalTile.Autoload(ref name))
			{
				AddGlobalTile(name, globalTile);
			}
		}

		/// <summary>
		/// Manually add a tile entity during Load.
		/// </summary>
		public void AddTileEntity(string name, ModTileEntity entity)
		{
			if (!loading)
				throw new Exception("AddTileEntity can only be called from Mod.Load or Mod.Autoload");

			int id = ModTileEntity.ReserveTileEntityID();
			entity.mod = this;
			entity.Name = name;
			entity.Type = id;
			entity.type = (byte)id;

			tileEntities[name] = entity;
			ModTileEntity.tileEntities.Add(entity);
		}

		/// <summary>
		/// Gets the ModTileEntity of this mod corresponding to the given name. Returns null if no ModTileEntity with the given name is found.
		/// </summary>
		/// <param name="name">The name.</param>
		/// <returns></returns>
		public ModTileEntity GetTileEntity(string name)
		{
			ModTileEntity tileEntity;
			return tileEntities.TryGetValue(name, out tileEntity) ? tileEntity : null;
		}

		/// <summary>
		/// Same as the other GetTileEntity, but assumes that the class name and internal name are the same.
		/// </summary>
		/// <typeparam name="T"></typeparam>
		/// <returns></returns>
		public T GetTileEntity<T>() where T : ModTileEntity => (T)GetTileEntity(typeof(T).Name);

		/// <summary>
		/// Gets the type of the ModTileEntity of this mod with the given name. Returns -1 if no ModTileEntity with the given name is found.
		/// </summary>
		/// <param name="name">The name.</param>
		/// <returns></returns>
		public int TileEntityType(string name) => GetTileEntity(name)?.Type ?? -1;

		/// <summary>
		/// Same as the other TileEntityType, but assumes that the class name and internal name are the same.
		/// </summary>
		/// <typeparam name="T"></typeparam>
		/// <returns></returns>
		public int TileEntityType<T>() where T : ModTileEntity => TileEntityType(typeof(T).Name);

		private void AutoloadTileEntity(Type type)
		{
			ModTileEntity tileEntity = (ModTileEntity)Activator.CreateInstance(type);
			tileEntity.mod = this;
			string name = type.Name;
			if (tileEntity.Autoload(ref name))
			{
				AddTileEntity(name, tileEntity);
			}
		}

		/// <summary>
		/// Adds a type of wall to the game with the specified name and texture.
		/// </summary>
		/// <param name="name">The name.</param>
		/// <param name="wall">The wall.</param>
		/// <param name="texture">The texture.</param>
		public void AddWall(string name, ModWall wall, string texture)
		{
			if (!loading)
				throw new Exception("AddWall can only be called from Mod.Load or Mod.Autoload");

			wall.mod = this;
			wall.Name = name;
			wall.Type = (ushort)WallLoader.ReserveWallID();
			wall.texture = texture;

			walls[name] = wall;
			WallLoader.walls.Add(wall);
		}

		/// <summary>
		/// Gets the ModWall of this mod corresponding to the given name. Returns null if no ModWall with the given name is found.
		/// </summary>
		/// <param name="name">The name.</param>
		/// <returns></returns>
		public ModWall GetWall(string name)
		{
			ModWall wall;
			return walls.TryGetValue(name, out wall) ? wall : null;
		}

		public T GetWall<T>() where T : ModWall => (T)GetWall(typeof(T).Name);

		/// <summary>
		/// Gets the type of the ModWall of this mod with the given name. Returns 0 if no ModWall with the given name is found.
		/// </summary>
		/// <param name="name">The name.</param>
		/// <returns></returns>
		public int WallType(string name) => GetWall(name)?.Type ?? 0;

		/// <summary>
		/// Same as the other WallType, but assumes that the class name and internal name are the same.
		/// </summary>
		/// <typeparam name="T"></typeparam>
		/// <returns></returns>
		public int WallType<T>() where T : ModWall => WallType(typeof(T).Name);

		/// <summary>
		/// Adds the given GlobalWall instance to this mod with the provided name.
		/// </summary>
		/// <param name="name">The name.</param>
		/// <param name="globalWall">The global wall.</param>
		public void AddGlobalWall(string name, GlobalWall globalWall)
		{
			if (!loading)
				throw new Exception("AddGlobalWall can only be called from Mod.Load or Mod.Autoload");

			globalWall.mod = this;
			globalWall.Name = name;

			globalWalls[name] = globalWall;
			WallLoader.globalWalls.Add(globalWall);
		}

		/// <summary>
		/// Gets the GlobalWall instance with the given name from this mod.
		/// </summary>
		/// <param name="name">The name.</param>
		/// <returns></returns>
		public GlobalWall GetGlobalWall(string name)
		{
			GlobalWall globalWall;
			return globalWalls.TryGetValue(name, out globalWall) ? globalWall : null;
		}

		public T GetGlobalWall<T>() where T : GlobalWall => (T)GetGlobalWall(typeof(T).Name);

		private void AutoloadWall(Type type)
		{
			ModWall wall = (ModWall)Activator.CreateInstance(type);
			wall.mod = this;
			string name = type.Name;
			string texture = (type.Namespace + "." + type.Name).Replace('.', '/');
			if (wall.Autoload(ref name, ref texture))
			{
				AddWall(name, wall, texture);
			}
		}

		private void AutoloadGlobalWall(Type type)
		{
			GlobalWall globalWall = (GlobalWall)Activator.CreateInstance(type);
			globalWall.mod = this;
			string name = type.Name;
			if (globalWall.Autoload(ref name))
			{
				AddGlobalWall(name, globalWall);
			}
		}

		/// <summary>
		/// Adds a type of projectile to the game with the specified name.
		/// </summary>
		/// <param name="name">The name.</param>
		/// <param name="projectile">The projectile.</param>
		public void AddProjectile(string name, ModProjectile projectile)
		{
			if (!loading)
				throw new Exception("AddProjectile can only be called from Mod.Load or Mod.Autoload");

			if (projectiles.ContainsKey(name))
				throw new Exception("You tried to add 2 ModProjectile with the same name: " + name + ". Maybe 2 classes share a classname but in different namespaces while autoloading or you manually called AddProjectile with 2 projectiles of the same name.");

			projectile.mod = this;
			projectile.Name = name;
			projectile.projectile.type = ProjectileLoader.ReserveProjectileID();
			projectile.DisplayName = GetOrCreateTranslation(string.Format("Mods.{0}.ProjectileName.{1}", Name, name));

			projectiles[name] = projectile;
			ProjectileLoader.projectiles.Add(projectile);
		}

		/// <summary>
		/// Gets the ModProjectile of this mod corresponding to the given name. Returns null if no ModProjectile with the given name is found.
		/// </summary>
		/// <param name="name">The name.</param>
		/// <returns></returns>
		public ModProjectile GetProjectile(string name)
		{
			ModProjectile proj;
			return projectiles.TryGetValue(name, out proj) ? proj : null;
		}

		public T GetProjectile<T>() where T : ModProjectile => (T)GetProjectile(typeof(T).Name);

		/// <summary>
		/// Gets the type of the ModProjectile of this mod with the given name. Returns 0 if no ModProjectile with the given name is found.
		/// </summary>
		/// <param name="name">The name.</param>
		/// <returns></returns>
		public int ProjectileType(string name) => GetProjectile(name)?.projectile.type ?? 0;

		/// <summary>
		/// Same as the other ProjectileType, but assumes that the class name and internal name are the same.
		/// </summary>
		/// <typeparam name="T"></typeparam>
		/// <returns></returns>
		public int ProjectileType<T>() where T : ModProjectile => ProjectileType(typeof(T).Name);

		/// <summary>
		/// Adds the given GlobalProjectile instance to this mod with the provided name.
		/// </summary>
		/// <param name="name">The name.</param>
		/// <param name="globalProjectile">The global projectile.</param>
		public void AddGlobalProjectile(string name, GlobalProjectile globalProjectile)
		{
			if (!loading)
				throw new Exception("AddGlobalProjectile can only be called from Mod.Load or Mod.Autoload");

			ProjectileLoader.VerifyGlobalProjectile(globalProjectile);

			globalProjectile.mod = this;
			globalProjectile.Name = name;

			globalProjectiles[name] = globalProjectile;
			globalProjectile.index = ProjectileLoader.globalProjectiles.Count;
			ProjectileLoader.globalIndexes[Name + ':' + name] = ProjectileLoader.globalProjectiles.Count;
			if (ProjectileLoader.globalIndexesByType.ContainsKey(globalProjectile.GetType()))
			{
				ProjectileLoader.globalIndexesByType[globalProjectile.GetType()] = -1;
			}
			else
			{
				ProjectileLoader.globalIndexesByType[globalProjectile.GetType()] = ProjectileLoader.globalProjectiles.Count;
			}
			ProjectileLoader.globalProjectiles.Add(globalProjectile);
		}

		/// <summary>
		/// Gets the GlobalProjectile instance with the given name from this mod.
		/// </summary>
		/// <param name="name">The name.</param>
		/// <returns></returns>
		public GlobalProjectile GetGlobalProjectile(string name)
		{
			GlobalProjectile globalProj;
			return globalProjectiles.TryGetValue(name, out globalProj) ? globalProj : null;
		}

		public T GetGlobalProjectile<T>() where T : GlobalProjectile => (T)GetGlobalProjectile(typeof(T).Name);

		private void AutoloadProjectile(Type type)
		{
			ModProjectile projectile = (ModProjectile)Activator.CreateInstance(type);
			projectile.mod = this;
			string name = type.Name;
			string texture = (type.Namespace + "." + type.Name).Replace('.', '/');
			if (projectile.Autoload(ref name))
			{
				AddProjectile(name, projectile);
			}
		}

		private void AutoloadGlobalProjectile(Type type)
		{
			GlobalProjectile globalProjectile = (GlobalProjectile)Activator.CreateInstance(type);
			globalProjectile.mod = this;
			string name = type.Name;
			if (globalProjectile.Autoload(ref name))
			{
				AddGlobalProjectile(name, globalProjectile);
			}
		}

		/// <summary>
		/// Adds a type of NPC to the game with the specified name and texture. Also allows you to give the NPC alternate textures.
		/// </summary>
		/// <param name="name">The name.</param>
		/// <param name="npc">The NPC.</param>
		/// <param name="texture">The texture.</param>
		/// <param name="altTextures">The alt textures.</param>
		public void AddNPC(string name, ModNPC npc)
		{
			if (!loading)
				throw new Exception("AddNPC can only be called from Mod.Load or Mod.Autoload");

			if (npcs.ContainsKey(name))
				throw new Exception("You tried to add 2 ModNPC with the same name: " + name + ". Maybe 2 classes share a classname but in different namespaces while autoloading or you manually called AddNPC with 2 npcs of the same name.");

			npc.mod = this;
			npc.Name = name;
			npc.npc.type = NPCLoader.ReserveNPCID();
			npc.DisplayName = GetOrCreateTranslation(string.Format("Mods.{0}.NPCName.{1}", Name, name));

			npcs[name] = npc;
			NPCLoader.npcs.Add(npc);
		}

		/// <summary>
		/// Gets the ModNPC of this mod corresponding to the given name. Returns null if no ModNPC with the given name is found.
		/// </summary>
		/// <param name="name">The name.</param>
		/// <returns></returns>
		public ModNPC GetNPC(string name)
		{
			ModNPC npc;
			return npcs.TryGetValue(name, out npc) ? npc : null;
		}

		public T GetNPC<T>() where T : ModNPC => (T)GetNPC(typeof(T).Name);

		/// <summary>
		/// Gets the type of the ModNPC of this mod with the given name. Returns 0 if no ModNPC with the given name is found.
		/// </summary>
		/// <param name="name">The name.</param>
		/// <returns></returns>
		public int NPCType(string name) => GetNPC(name)?.npc.type ?? 0;

		/// <summary>
		/// Same as the other NPCType, but assumes that the class name and internal name are the same.
		/// </summary>
		/// <typeparam name="T"></typeparam>
		/// <returns></returns>
		public int NPCType<T>() where T : ModNPC => NPCType(typeof(T).Name);

		/// <summary>
		/// Adds the given GlobalNPC instance to this mod with the provided name.
		/// </summary>
		/// <param name="name">The name.</param>
		/// <param name="globalNPC">The global NPC.</param>
		public void AddGlobalNPC(string name, GlobalNPC globalNPC)
		{
			if (!loading)
				throw new Exception("AddGlobalNPC can only be called from Mod.Load or Mod.Autoload");

			NPCLoader.VerifyGlobalNPC(globalNPC);

			globalNPC.mod = this;
			globalNPC.Name = name;

			this.globalNPCs[name] = globalNPC;
			globalNPC.index = NPCLoader.globalNPCs.Count;
			NPCLoader.globalIndexes[Name + ':' + name] = NPCLoader.globalNPCs.Count;
			if (NPCLoader.globalIndexesByType.ContainsKey(globalNPC.GetType()))
			{
				NPCLoader.globalIndexesByType[globalNPC.GetType()] = -1;
			}
			else
			{
				NPCLoader.globalIndexesByType[globalNPC.GetType()] = NPCLoader.globalNPCs.Count;
			}
			NPCLoader.globalNPCs.Add(globalNPC);
		}

		/// <summary>
		/// Gets the GlobalNPC instance with the given name from this mod.
		/// </summary>
		/// <param name="name">The name.</param>
		/// <returns></returns>
		public GlobalNPC GetGlobalNPC(string name)
		{
			GlobalNPC globalNPC;
			return globalNPCs.TryGetValue(name, out globalNPC) ? globalNPC : null;
		}

		public T GetGlobalNPC<T>() where T : GlobalNPC => (T)GetGlobalNPC(typeof(T).Name);

		/// <summary>
		/// Assigns a head texture to the given town NPC type.
		/// </summary>
		/// <param name="npcType">Type of the NPC.</param>
		/// <param name="texture">The texture.</param>
		/// <exception cref="Terraria.ModLoader.Exceptions.MissingResourceException"></exception>
		public void AddNPCHeadTexture(int npcType, string texture)
		{
			if (!loading)
				throw new Exception("AddNPCHeadTexture can only be called from Mod.Load or Mod.Autoload");

			int slot = NPCHeadLoader.ReserveHeadSlot();
			NPCHeadLoader.heads[texture] = slot;
			if (!Main.dedServ)
			{
				ModLoader.GetTexture(texture);
			}
			/*else if (Main.dedServ && !(ModLoader.FileExists(texture + ".png") || ModLoader.FileExists(texture + ".rawimg")))
			{
				throw new MissingResourceException(texture);
			}*/
			NPCHeadLoader.npcToHead[npcType] = slot;
			NPCHeadLoader.headToNPC[slot] = npcType;
		}

		/// <summary>
		/// Assigns a head texture that can be used by NPCs on the map.
		/// </summary>
		/// <param name="texture">The texture.</param>
		public void AddBossHeadTexture(string texture, int npcType = -1)
		{
			if (!loading)
				throw new Exception("AddBossHeadTexture can only be called from Mod.Load or Mod.Autoload");

			int slot = NPCHeadLoader.ReserveBossHeadSlot(texture);
			NPCHeadLoader.bossHeads[texture] = slot;
			ModLoader.GetTexture(texture);
			if (npcType >= 0)
			{
				NPCHeadLoader.npcToBossHead[npcType] = slot;
			}
		}

		private void AutoloadNPC(Type type)
		{
			ModNPC npc = (ModNPC)Activator.CreateInstance(type);
			npc.mod = this;
			string name = type.Name;
			if (npc.Autoload(ref name))
			{
				AddNPC(name, npc);
				string texture = npc.Texture;
				var autoloadHead = type.GetAttribute<AutoloadHead>();
				if (autoloadHead != null)
				{
					string headTexture = npc.HeadTexture;
					AddNPCHeadTexture(npc.npc.type, headTexture);
				}
				var autoloadBossHead = type.GetAttribute<AutoloadBossHead>();
				if (autoloadBossHead != null)
				{
					string headTexture = npc.BossHeadTexture;
					AddBossHeadTexture(headTexture, npc.npc.type);
				}
			}
		}

		private void AutoloadGlobalNPC(Type type)
		{
			GlobalNPC globalNPC = (GlobalNPC)Activator.CreateInstance(type);
			globalNPC.mod = this;
			string name = type.Name;
			if (globalNPC.Autoload(ref name))
			{
				AddGlobalNPC(name, globalNPC);
			}
		}

		/// <summary>
		/// Adds a type of ModPlayer to this mod. All ModPlayer types will be newly created and attached to each player that is loaded.
		/// </summary>
		/// <param name="name">The name.</param>
		/// <param name="player">The player.</param>
		public void AddPlayer(string name, ModPlayer player)
		{
			if (!loading)
				throw new Exception("AddPlayer can only be called from Mod.Load or Mod.Autoload");

			player.mod = this;
			player.Name = name;

			players[name] = player;
			PlayerHooks.Add(player);
		}

		private void AutoloadPlayer(Type type)
		{
			ModPlayer player = (ModPlayer)Activator.CreateInstance(type);
			player.mod = this;
			string name = type.Name;
			if (player.Autoload(ref name))
			{
				AddPlayer(name, player);
			}
		}

		/// <summary>
		/// Adds a type of buff to the game with the specified internal name and texture.
		/// </summary>
		/// <param name="name">The name.</param>
		/// <param name="buff">The buff.</param>
		/// <param name="texture">The texture.</param>
		public void AddBuff(string name, ModBuff buff, string texture)
		{
			if (!loading)
				throw new Exception("AddBuff can only be called from Mod.Load or Mod.Autoload");

			if (buffs.ContainsKey(name))
				throw new Exception("You tried to add 2 ModBuff with the same name: " + name + ". Maybe 2 classes share a classname but in different namespaces while autoloading or you manually called AddBuff with 2 buffs of the same name.");

			buff.mod = this;
			buff.Name = name;
			buff.Type = BuffLoader.ReserveBuffID();
			buff.texture = texture;
			buff.DisplayName = GetOrCreateTranslation(string.Format("Mods.{0}.BuffName.{1}", Name, name));
			buff.Description = GetOrCreateTranslation(string.Format("Mods.{0}.BuffDescription.{1}", Name, name));

			buffs[name] = buff;
			BuffLoader.buffs.Add(buff);
		}

		internal ModTranslation GetOrCreateTranslation(string key, bool defaultEmpty = false)
		{
			key = key.Replace(" ", "_");
			if (translations.ContainsKey(key))
			{
				return translations[key];
			}
			return new ModTranslation(key, defaultEmpty);
		}

		/// <summary>
		/// Gets the ModBuff of this mod corresponding to the given name. Returns null if no ModBuff with the given name is found.
		/// </summary>
		/// <param name="name">The name.</param>
		/// <returns></returns>
		public ModBuff GetBuff(string name)
		{
			ModBuff buff;
			return buffs.TryGetValue(name, out buff) ? buff : null;
		}

		public T GetBuff<T>() where T : ModBuff => (T)GetBuff(typeof(T).Name);

		/// <summary>
		/// Gets the type of the ModBuff of this mod corresponding to the given name. Returns 0 if no ModBuff with the given name is found.
		/// </summary>
		/// <param name="name">The name.</param>
		/// <returns></returns>
		public int BuffType(string name) => GetBuff(name)?.Type ?? 0;

		/// <summary>
		/// Same as the other BuffType, but assumes that the class name and internal name are the same.
		/// </summary>
		/// <typeparam name="T"></typeparam>
		/// <returns></returns>
		public int BuffType<T>() where T : ModBuff => BuffType(typeof(T).Name);

		/// <summary>
		/// Adds the given GlobalBuff instance to this mod using the provided name.
		/// </summary>
		/// <param name="name">The name.</param>
		/// <param name="globalBuff">The global buff.</param>
		public void AddGlobalBuff(string name, GlobalBuff globalBuff)
		{
			globalBuff.mod = this;
			globalBuff.Name = name;

			globalBuffs[name] = globalBuff;
			BuffLoader.globalBuffs.Add(globalBuff);
		}

		/// <summary>
		/// Gets the GlobalBuff with the given name from this mod.
		/// </summary>
		/// <param name="name">The name.</param>
		/// <returns></returns>
		public GlobalBuff GetGlobalBuff(string name)
		{
			GlobalBuff globalBuff;
			return globalBuffs.TryGetValue(name, out globalBuff) ? globalBuff : null;
		}

		public T GetGlobalBuff<T>() where T : GlobalBuff => (T)GetGlobalBuff(typeof(T).Name);

		private void AutoloadBuff(Type type)
		{
			ModBuff buff = (ModBuff)Activator.CreateInstance(type);
			buff.mod = this;
			string name = type.Name;
			string texture = (type.Namespace + "." + type.Name).Replace('.', '/');
			if (buff.Autoload(ref name, ref texture))
			{
				AddBuff(name, buff, texture);
			}
		}

		private void AutoloadGlobalBuff(Type type)
		{
			GlobalBuff globalBuff = (GlobalBuff)Activator.CreateInstance(type);
			globalBuff.mod = this;
			string name = type.Name;
			if (globalBuff.Autoload(ref name))
			{
				AddGlobalBuff(name, globalBuff);
			}
		}

		private void AutoloadMountData(Type type)
		{
			ModMountData mount = (ModMountData)Activator.CreateInstance(type);
			mount.mod = this;
			string name = type.Name;
			string texture = (type.Namespace + "." + type.Name).Replace('.', '/');
			IDictionary<MountTextureType, string> extraTextures = new Dictionary<MountTextureType, string>();
			foreach (MountTextureType textureType in Enum.GetValues(typeof(MountTextureType)))
			{
				extraTextures[textureType] = texture + "_" + textureType.ToString();
			}
			if (mount.Autoload(ref name, ref texture, extraTextures))
			{
				AddMount(name, mount, texture, extraTextures);
			}
		}

		/// <summary>
		/// Adds the given mount to the game with the given name and texture. The extraTextures dictionary should optionally map types of mount textures to the texture paths you want to include.
		/// </summary>
		/// <param name="name">The name.</param>
		/// <param name="mount">The mount.</param>
		/// <param name="texture">The texture.</param>
		/// <param name="extraTextures">The extra textures.</param>
		public void AddMount(string name, ModMountData mount, string texture,
			IDictionary<MountTextureType, string> extraTextures = null)
		{
			if (!loading)
				throw new Exception("AddMount can only be called from Mod.Load or Mod.Autoload");

			if (Mount.mounts == null || Mount.mounts.Length == MountID.Count)
				Mount.Initialize();

			mount.mod = this;
			mount.Name = name;
			mount.Type = MountLoader.ReserveMountID();
			mount.texture = texture;

			mountDatas[name] = mount;
			MountLoader.mountDatas[mount.Type] = mount;

			if (extraTextures == null)
				return;

			foreach (var entry in extraTextures)
			{
				if (!ModLoader.TextureExists(entry.Value))
					continue;

				Texture2D extraTexture = ModLoader.GetTexture(entry.Value);
				switch (entry.Key)
				{
					case MountTextureType.Back:
						mount.mountData.backTexture = extraTexture;
						break;
					case MountTextureType.BackGlow:
						mount.mountData.backTextureGlow = extraTexture;
						break;
					case MountTextureType.BackExtra:
						mount.mountData.backTextureExtra = extraTexture;
						break;
					case MountTextureType.BackExtraGlow:
						mount.mountData.backTextureExtraGlow = extraTexture;
						break;
					case MountTextureType.Front:
						mount.mountData.frontTexture = extraTexture;
						break;
					case MountTextureType.FrontGlow:
						mount.mountData.frontTextureGlow = extraTexture;
						break;
					case MountTextureType.FrontExtra:
						mount.mountData.frontTextureExtra = extraTexture;
						break;
					case MountTextureType.FrontExtraGlow:
						mount.mountData.frontTextureExtraGlow = extraTexture;
						break;
				}
			}
		}

		/// <summary>
		/// Gets the ModMountData instance of this mod corresponding to the given name. Returns null if no ModMountData has the given name.
		/// </summary>
		/// <param name="name">The name.</param>
		/// <returns></returns>
		public ModMountData GetMount(string name)
		{
			ModMountData modMountData;
			return mountDatas.TryGetValue(name, out modMountData) ? modMountData : null;
		}

		public T GetMount<T>() where T : ModMountData => (T)GetMount(typeof(T).Name);

		/// <summary>
		/// Gets the ID of the ModMountData instance corresponding to the given name. Returns 0 if no ModMountData has the given name.
		/// </summary>
		/// <param name="name">The name.</param>
		/// <returns></returns>
		public int MountType(string name) => GetMount(name)?.Type ?? 0;

		/// <summary>
		/// Same as the other MountType, but assumes that the class name and internal name are the same.
		/// </summary>
		/// <typeparam name="T"></typeparam>
		/// <returns></returns>
		public int MountType<T>() where T : ModMountData => MountType(typeof(T).Name);

		/// <summary>
		/// Adds a ModWorld to this mod with the given name.
		/// </summary>
		/// <param name="name">The name.</param>
		/// <param name="modWorld">The mod world.</param>
		public void AddModWorld(string name, ModWorld modWorld)
		{
			if (!loading)
				throw new Exception("AddModWorld can only be called from Mod.Load or Mod.Autoload");

			modWorld.mod = this;
			modWorld.Name = name;

			worlds[name] = modWorld;
			WorldHooks.Add(modWorld);
		}

		private void AutoloadModWorld(Type type)
		{
			ModWorld modWorld = (ModWorld)Activator.CreateInstance(type);
			modWorld.mod = this;
			string name = type.Name;
			if (modWorld.Autoload(ref name))
			{
				AddModWorld(name, modWorld);
			}
		}

		/// <summary>
		/// Gets the ModWorld instance with the given name from this mod.
		/// </summary>
		/// <param name="name">The name.</param>
		/// <returns></returns>
		public ModWorld GetModWorld(string name)
		{
			ModWorld world;
			return worlds.TryGetValue(name, out world) ? world : null;
		}

		/// <summary>
		/// Same as the other GetModWorld, but assumes that the class name and internal name are the same.
		/// </summary>
		/// <typeparam name="T"></typeparam>
		/// <returns></returns>
		public T GetModWorld<T>() where T : ModWorld => (T)GetModWorld(typeof(T).Name);

		/// <summary>
		/// Adds the given underground background style with the given name to this mod.
		/// </summary>
		/// <param name="name">The name.</param>
		/// <param name="ugBgStyle">The ug bg style.</param>
		public void AddUgBgStyle(string name, ModUgBgStyle ugBgStyle)
		{
			if (!loading)
				throw new Exception("AddUgBgStyle can only be called from Mod.Load or Mod.Autoload");

			ugBgStyle.mod = this;
			ugBgStyle.Name = name;
			ugBgStyle.Slot = UgBgStyleLoader.ReserveBackgroundSlot();

			ugBgStyles[name] = ugBgStyle;
			UgBgStyleLoader.ugBgStyles.Add(ugBgStyle);
		}

		/// <summary>
		/// Returns the underground background style corresponding to the given name.
		/// </summary>
		/// <param name="name">The name.</param>
		/// <returns></returns>
		public ModUgBgStyle GetUgBgStyle(string name)
		{
			ModUgBgStyle bgStyle;
			return ugBgStyles.TryGetValue(name, out bgStyle) ? bgStyle : null;
		}

		public T GetUgBgStyle<T>() where T : ModUgBgStyle => (T)GetUgBgStyle(typeof(T).Name);

		private void AutoloadUgBgStyle(Type type)
		{
			ModUgBgStyle ugBgStyle = (ModUgBgStyle)Activator.CreateInstance(type);
			ugBgStyle.mod = this;
			string name = type.Name;
			if (ugBgStyle.Autoload(ref name))
			{
				AddUgBgStyle(name, ugBgStyle);
			}
		}

		/// <summary>
		/// Adds the given surface background style with the given name to this mod.
		/// </summary>
		/// <param name="name">The name.</param>
		/// <param name="surfaceBgStyle">The surface bg style.</param>
		public void AddSurfaceBgStyle(string name, ModSurfaceBgStyle surfaceBgStyle)
		{
			if (!loading)
				throw new Exception("AddSurfaceBgStyle can only be called from Mod.Load or Mod.Autoload");

			surfaceBgStyle.mod = this;
			surfaceBgStyle.Name = name;
			surfaceBgStyle.Slot = SurfaceBgStyleLoader.ReserveBackgroundSlot();

			surfaceBgStyles[name] = surfaceBgStyle;
			SurfaceBgStyleLoader.surfaceBgStyles.Add(surfaceBgStyle);
		}

		/// <summary>
		/// Returns the surface background style corresponding to the given name.
		/// </summary>
		/// <param name="name">The name.</param>
		/// <returns></returns>
		public ModSurfaceBgStyle GetSurfaceBgStyle(string name)
		{
			ModSurfaceBgStyle bgStyle;
			return surfaceBgStyles.TryGetValue(name, out bgStyle) ? bgStyle : null;
		}

		public T GetSurfaceBgStyle<T>() where T : ModSurfaceBgStyle => (T)GetSurfaceBgStyle(typeof(T).Name);

		/// <summary>
		/// Returns the Slot of the surface background style corresponding to the given name.
		/// </summary>
		/// <param name="name">The name.</param>
		/// <returns></returns>
		public int GetSurfaceBgStyleSlot(string name) => GetSurfaceBgStyle(name)?.Slot ?? -1;

		public int GetSurfaceBgStyleSlot<T>() where T : ModSurfaceBgStyle => GetSurfaceBgStyleSlot(typeof(T).Name);

		private void AutoloadSurfaceBgStyle(Type type)
		{
			ModSurfaceBgStyle surfaceBgStyle = (ModSurfaceBgStyle)Activator.CreateInstance(type);
			surfaceBgStyle.mod = this;
			string name = type.Name;
			if (surfaceBgStyle.Autoload(ref name))
			{
				AddSurfaceBgStyle(name, surfaceBgStyle);
			}
		}

		/// <summary>
		/// Adds the given global background style with the given name to this mod.
		/// </summary>
		/// <param name="name">The name.</param>
		/// <param name="globalBgStyle">The global bg style.</param>
		public void AddGlobalBgStyle(string name, GlobalBgStyle globalBgStyle)
		{
			if (!loading)
				throw new Exception("AddGlobalBgStyle can only be called from Mod.Load or Mod.Autoload");

			globalBgStyle.mod = this;
			globalBgStyle.Name = name;

			globalBgStyles[name] = globalBgStyle;
			GlobalBgStyleLoader.globalBgStyles.Add(globalBgStyle);
		}

		/// <summary>
		/// Returns the global background style corresponding to the given name.
		/// </summary>
		/// <param name="name">The name.</param>
		/// <returns></returns>
		public GlobalBgStyle GetGlobalBgStyle(string name)
		{
			GlobalBgStyle bgStyle;
			return globalBgStyles.TryGetValue(name, out bgStyle) ? bgStyle : null;
		}

		public T GetGlobalBgStyle<T>() where T : GlobalBgStyle => (T)GetGlobalBgStyle(typeof(T).Name);

		private void AutoloadGlobalBgStyle(Type type)
		{
			GlobalBgStyle globalBgStyle = (GlobalBgStyle)Activator.CreateInstance(type);
			globalBgStyle.mod = this;
			string name = type.Name;
			if (globalBgStyle.Autoload(ref name))
			{
				AddGlobalBgStyle(name, globalBgStyle);
			}
		}

		/// <summary>
		/// Adds the given water style to the game with the given name, texture path, and block texture path.
		/// </summary>
		/// <param name="name">The name.</param>
		/// <param name="waterStyle">The water style.</param>
		/// <param name="texture">The texture.</param>
		/// <param name="blockTexture">The block texture.</param>
		public void AddWaterStyle(string name, ModWaterStyle waterStyle, string texture, string blockTexture)
		{
			if (!loading)
				throw new Exception("AddWaterStyle can only be called from Mod.Load or Mod.Autoload");

			waterStyle.mod = this;
			waterStyle.Name = name;
			waterStyle.Type = WaterStyleLoader.ReserveStyle();
			waterStyle.texture = texture;
			waterStyle.blockTexture = blockTexture;

			waterStyles[name] = waterStyle;
			WaterStyleLoader.waterStyles.Add(waterStyle);
		}

		/// <summary>
		/// Returns the water style with the given name from this mod.
		/// </summary>
		/// <param name="name">The name.</param>
		/// <returns></returns>
		public ModWaterStyle GetWaterStyle(string name)
		{
			ModWaterStyle waterStyle;
			return waterStyles.TryGetValue(name, out waterStyle) ? waterStyle : null;
		}

		public T GetWaterStyle<T>() where T : ModWaterStyle => (T)GetWaterStyle(typeof(T).Name);

		private void AutoloadWaterStyle(Type type)
		{
			ModWaterStyle waterStyle = (ModWaterStyle)Activator.CreateInstance(type);
			waterStyle.mod = this;
			string name = type.Name;
			string texture = (type.Namespace + "." + type.Name).Replace('.', '/');
			string blockTexture = texture + "_Block";
			if (waterStyle.Autoload(ref name, ref texture, ref blockTexture))
			{
				AddWaterStyle(name, waterStyle, texture, blockTexture);
			}
		}

		/// <summary>
		/// Adds the given waterfall style to the game with the given name and texture path.
		/// </summary>
		/// <param name="name">The name.</param>
		/// <param name="waterfallStyle">The waterfall style.</param>
		/// <param name="texture">The texture.</param>
		public void AddWaterfallStyle(string name, ModWaterfallStyle waterfallStyle, string texture)
		{
			if (!loading)
				throw new Exception("AddWaterfallStyle can only be called from Mod.Load or Mod.Autoload");

			waterfallStyle.mod = this;
			waterfallStyle.Name = name;
			waterfallStyle.Type = WaterfallStyleLoader.ReserveStyle();
			waterfallStyle.texture = texture;

			waterfallStyles[name] = waterfallStyle;
			WaterfallStyleLoader.waterfallStyles.Add(waterfallStyle);
		}

		/// <summary>
		/// Returns the waterfall style with the given name from this mod.
		/// </summary>
		/// <param name="name">The name.</param>
		/// <returns></returns>
		public ModWaterfallStyle GetWaterfallStyle(string name)
		{
			ModWaterfallStyle waterfallStyle;
			return waterfallStyles.TryGetValue(name, out waterfallStyle) ? waterfallStyle : null;
		}

		public T GetWaterfallStyle<T>() where T : ModWaterfallStyle => (T)GetWaterfallStyle(typeof(T).Name);

		/// <summary>
		/// Returns the waterfall style corresponding to the given name.
		/// </summary>
		/// <param name="name">The name.</param>
		/// <returns></returns>
		public int GetWaterfallStyleSlot(string name) => GetWaterfallStyle(name)?.Type ?? -1;

		public int GetWaterfallStyleSlot<T>() where T : ModWaterfallStyle => GetWaterfallStyleSlot(typeof(T).Name);

		private void AutoloadWaterfallStyle(Type type)
		{
			ModWaterfallStyle waterfallStyle = (ModWaterfallStyle)Activator.CreateInstance(type);
			waterfallStyle.mod = this;
			string name = type.Name;
			string texture = (type.Namespace + "." + type.Name).Replace('.', '/');
			if (waterfallStyle.Autoload(ref name, ref texture))
			{
				AddWaterfallStyle(name, waterfallStyle, texture);
			}
		}

		/// <summary>
		/// Adds the given texture to the game as a custom gore, with the given custom gore behavior. If no custom gore behavior is provided, the custom gore will have the default vanilla behavior.
		/// </summary>
		/// <param name="texture">The texture.</param>
		/// <param name="modGore">The mod gore.</param>
		public void AddGore(string texture, ModGore modGore = null)
		{
			if (!loading)
				throw new Exception("AddGore can only be called from Mod.Load or Mod.Autoload");

			int id = ModGore.ReserveGoreID();
			ModGore.gores[texture] = id;
			if (modGore != null)
			{
				ModGore.modGores[id] = modGore;
			}
		}

		/// <summary>
		/// Shorthand for calling ModGore.GetGoreSlot(this.Name + '/' + name).
		/// </summary>
		/// <param name="name">The name.</param>
		/// <returns></returns>
		public int GetGoreSlot(string name) => ModGore.GetGoreSlot(Name + '/' + name);

		/// <summary>
		/// Same as the other GetGoreSlot, but assumes that the class name and internal name are the same.
		/// </summary>
		/// <typeparam name="T"></typeparam>
		/// <returns></returns>
		public int GetGoreSlot<T>() where T : ModGore => GetGoreSlot(typeof(T).Name);

		private void AutoloadGores(IList<Type> modGores)
		{
			var modGoreNames = modGores.ToDictionary(t => t.Namespace + "." + t.Name);
			foreach (var texture in textures.Keys.Where(t => t.StartsWith("Gores/")))
			{
				ModGore modGore = null;
				Type t;
				if (modGoreNames.TryGetValue(Name + "." + texture.Replace('/', '.'), out t))
					modGore = (ModGore)Activator.CreateInstance(t);

				AddGore(Name + '/' + texture, modGore);
			}
		}

		/// <summary>
		/// Adds the given sound file to the game as the given type of sound and with the given custom sound playing. If no ModSound instance is provided, the custom sound will play in a similar manner as the default vanilla ones.
		/// </summary>
		/// <param name="type">The type.</param>
		/// <param name="soundPath">The sound path.</param>
		/// <param name="modSound">The mod sound.</param>
		public void AddSound(SoundType type, string soundPath, ModSound modSound = null)
		{
			if (!loading)
				throw new Exception("AddSound can only be called from Mod.Load or Mod.Autoload");
			int id = SoundLoader.ReserveSoundID(type);
			SoundLoader.sounds[type][soundPath] = id;
			if (modSound != null)
			{
				SoundLoader.modSounds[type][id] = modSound;
				modSound.sound = ModLoader.GetSound(soundPath);
			}
		}

		/// <summary>
		/// Shorthand for calling SoundLoader.GetSoundSlot(type, this.Name + '/' + name).
		/// </summary>
		/// <param name="type">The type.</param>
		/// <param name="name">The name.</param>
		/// <returns></returns>
		public int GetSoundSlot(SoundType type, string name) => SoundLoader.GetSoundSlot(type, Name + '/' + name);

		/// <summary>
		/// Shorthand for calling SoundLoader.GetLegacySoundSlot(type, this.Name + '/' + name).
		/// </summary>
		/// <param name="type">The type.</param>
		/// <param name="name">The name.</param>
		/// <returns></returns>
		public LegacySoundStyle GetLegacySoundSlot(SoundType type, string name) => SoundLoader.GetLegacySoundSlot(type, Name + '/' + name);

		private void AutoloadSounds(IList<Type> modSounds)
		{
			var modSoundNames = modSounds.ToDictionary(t => t.Namespace + "." + t.Name);
			foreach (var sound in sounds.Keys.Where(t => t.StartsWith("Sounds/")))
			{
				string substring = sound.Substring("Sounds/".Length);
				SoundType soundType = SoundType.Custom;
				if (substring.StartsWith("Item/"))
				{
					soundType = SoundType.Item;
				}
				else if (substring.StartsWith("NPCHit/"))
				{
					soundType = SoundType.NPCHit;
				}
				else if (substring.StartsWith("NPCKilled/"))
				{
					soundType = SoundType.NPCKilled;
				}
				ModSound modSound = null;
				Type t;
				if (modSoundNames.TryGetValue((Name + '/' + sound).Replace('/', '.'), out t))
					modSound = (ModSound)Activator.CreateInstance(t);

				AddSound(soundType, Name + '/' + sound, modSound);
			}
			foreach (var music in musics.Keys.Where(t => t.StartsWith("Sounds/")))
			{
				string substring = music.Substring("Sounds/".Length);
				if (substring.StartsWith("Music/"))
				{
					AddSound(SoundType.Music, Name + '/' + music);
				}
			}
		}

		/// <summary>
		/// Adds a texture to the list of background textures and assigns it a background texture slot.
		/// </summary>
		/// <param name="texture">The texture.</param>
		public void AddBackgroundTexture(string texture)
		{
			if (!loading)
				throw new Exception("AddBackgroundTexture can only be called from Mod.Load or Mod.Autoload");

			BackgroundTextureLoader.backgrounds[texture] = BackgroundTextureLoader.ReserveBackgroundSlot();
			ModLoader.GetTexture(texture);
		}

		/// <summary>
		/// Gets the texture slot corresponding to the specified texture name. Shorthand for calling BackgroundTextureLoader.GetBackgroundSlot(this.Name + '/' + name).
		/// </summary>
		/// <param name="name">The name.</param>
		/// <returns></returns>
		public int GetBackgroundSlot(string name) => BackgroundTextureLoader.GetBackgroundSlot(Name + '/' + name);

		private void AutoloadBackgrounds()
		{
			foreach (string texture in textures.Keys.Where(t => t.StartsWith("Backgrounds/")))
			{
				AddBackgroundTexture(Name + '/' + texture);
			}
		}

		/// <summary>
		/// Manually add a Global Recipe during Load
		/// </summary>
		/// <param name="name">The name.</param>
		/// <param name="globalRecipe">The global recipe.</param>
		public void AddGlobalRecipe(string name, GlobalRecipe globalRecipe)
		{
			if (!loading)
				throw new Exception("AddGlobalRecipe can only be called from Mod.Load or Mod.Autoload");

			globalRecipe.mod = this;
			globalRecipe.Name = name;

			globalRecipes[name] = globalRecipe;
			RecipeHooks.Add(globalRecipe);
		}

		private void AutoloadGlobalRecipe(Type type)
		{
			GlobalRecipe globalRecipe = (GlobalRecipe)Activator.CreateInstance(type);
			globalRecipe.mod = this;
			string name = type.Name;
			if (globalRecipe.Autoload(ref name))
			{
				AddGlobalRecipe(name, globalRecipe);
			}
		}

		/// <summary>
		/// Manually add a Command during Load
		/// </summary>
		public void AddCommand(string name, ModCommand mc)
		{
			if (!loading)
				throw new Exception("AddCommand can only be called from Mod.Load or Mod.Autoload");

			mc.mod = this;
			mc.Name = name;
			CommandManager.Add(mc);
		}

		private void AutoloadCommand(Type type)
		{
			var mc = (ModCommand)Activator.CreateInstance(type);
			mc.mod = this;
			var name = type.Name;
			if (mc.Autoload(ref name))
				AddCommand(name, mc);
		}

		/// <summary>
		/// Gets the global recipe corresponding to the specified name.
		/// </summary>
		/// <param name="name">The name.</param>
		/// <returns></returns>
		public GlobalRecipe GetGlobalRecipe(string name)
		{
			GlobalRecipe globalRecipe;
			return globalRecipes.TryGetValue(name, out globalRecipe) ? globalRecipe : null;
		}

		public T GetGlobalRecipe<T>() where T : GlobalRecipe => (T)GetGlobalRecipe(typeof(T).Name);

		/// <summary>
		/// Allows you to tie a music ID, and item ID, and a tile ID together to form a music box. When music with the given ID is playing, equipped music boxes have a chance to change their ID to the given item type. When an item with the given item type is equipped, it will play the music that has musicSlot as its ID. When a tile with the given type and Y-frame is nearby, if its X-frame is >= 36, it will play the music that has musicSlot as its ID.
		/// </summary>
		/// <param name="musicSlot">The music slot.</param>
		/// <param name="itemType">Type of the item.</param>
		/// <param name="tileType">Type of the tile.</param>
		/// <param name="tileFrameY">The tile frame y.</param>
		/// <exception cref="System.ArgumentOutOfRangeException">
		/// Cannot assign music box to vanilla music ID " + musicSlot
		/// or
		/// Music ID " + musicSlot + " does not exist
		/// or
		/// Cannot assign music box to vanilla item ID " + itemType
		/// or
		/// Item ID " + itemType + " does not exist
		/// or
		/// Cannot assign music box to vanilla tile ID " + tileType
		/// or
		/// Tile ID " + tileType + " does not exist
		/// </exception>
		/// <exception cref="System.ArgumentException">
		/// Music ID " + musicSlot + " has already been assigned a music box
		/// or
		/// Item ID " + itemType + " has already been assigned a music
		/// or
		/// or
		/// Y-frame must be divisible by 36
		/// </exception>
		public void AddMusicBox(int musicSlot, int itemType, int tileType, int tileFrameY = 0)
		{
			if (!loading)
				throw new Exception("AddMusicBox can only be called from Mod.Load or Mod.Autoload");

			if (musicSlot < Main.maxMusic)
			{
				throw new ArgumentOutOfRangeException("Cannot assign music box to vanilla music ID " + musicSlot);
			}
			if (musicSlot >= SoundLoader.SoundCount(SoundType.Music))
			{
				throw new ArgumentOutOfRangeException("Music ID " + musicSlot + " does not exist");
			}
			if (itemType < ItemID.Count)
			{
				throw new ArgumentOutOfRangeException("Cannot assign music box to vanilla item ID " + itemType);
			}
			if (ItemLoader.GetItem(itemType) == null)
			{
				throw new ArgumentOutOfRangeException("Item ID " + itemType + " does not exist");
			}
			if (tileType < TileID.Count)
			{
				throw new ArgumentOutOfRangeException("Cannot assign music box to vanilla tile ID " + tileType);
			}
			if (TileLoader.GetTile(tileType) == null)
			{
				throw new ArgumentOutOfRangeException("Tile ID " + tileType + " does not exist");
			}
			if (SoundLoader.musicToItem.ContainsKey(musicSlot))
			{
				throw new ArgumentException("Music ID " + musicSlot + " has already been assigned a music box");
			}
			if (SoundLoader.itemToMusic.ContainsKey(itemType))
			{
				throw new ArgumentException("Item ID " + itemType + " has already been assigned a music");
			}
			if (!SoundLoader.tileToMusic.ContainsKey(tileType))
			{
				SoundLoader.tileToMusic[tileType] = new Dictionary<int, int>();
			}
			if (SoundLoader.tileToMusic[tileType].ContainsKey(tileFrameY))
			{
				string message = "Y-frame " + tileFrameY + " of tile type " + tileType + " has already been assigned a music";
				throw new ArgumentException(message);
			}
			if (tileFrameY % 36 != 0)
			{
				throw new ArgumentException("Y-frame must be divisible by 36");
			}
			SoundLoader.musicToItem[musicSlot] = itemType;
			SoundLoader.itemToMusic[itemType] = musicSlot;
			SoundLoader.tileToMusic[tileType][tileFrameY] = musicSlot;
		}

		/// <summary>
		/// Registers a hotkey with a name and defaultKey. Use the returned ModHotKey to detect when buttons are pressed. Do this in a ModPlayer.ProcessTriggers.
		/// </summary>
		/// <param name="name">The name.</param>
		/// <param name="defaultKey">The default key.</param>
		/// <returns></returns>
		public ModHotKey RegisterHotKey(string name, string defaultKey)
		{
			if (!loading)
				throw new Exception("RegisterHotKey can only be called from Mod.Load or Mod.Autoload");

			return ModLoader.RegisterHotKey(this, name, defaultKey);
		}

		/// <summary>
		/// Creates a ModTranslation object that you can use in AddTranslation.
		/// </summary>
		/// <param name="key">The key for the ModTranslation. The full key will be Mods.ModName.key</param>
		public ModTranslation CreateTranslation(string key)
		{
			key = string.Format("Mods.{0}.{1}", Name, key);
			return new ModTranslation(key);
		}

		/// <summary>
		/// Adds a ModTranslation to the game so that you can use Language.GetText to get a LocalizedText.
		/// </summary>
		public void AddTranslation(ModTranslation translation)
		{
			translations[translation.Key] = translation;
		}

		internal void SetupContent()
		{
			foreach (ModItem item in items.Values)
			{
				ItemLoader.SetDefaults(item.item, false);
				item.AutoStaticDefaults();
				item.SetStaticDefaults();
			}
			foreach (ModPrefix prefix in prefixes.Values)
			{
				prefix.AutoDefaults();
				prefix.SetDefaults();
			}
			foreach (ModDust dust in dusts.Values)
			{
				dust.SetDefaults();
			}
			foreach (ModTile tile in tiles.Values)
			{
				Main.tileTexture[tile.Type] = ModLoader.GetTexture(tile.texture);
				TileLoader.SetDefaults(tile);
				if (TileID.Sets.HasOutlines[tile.Type])
				{
					Main.highlightMaskTexture[tile.Type] = ModLoader.GetTexture(tile.HighlightTexture);
				}
				if (!string.IsNullOrEmpty(tile.chest))
				{
					TileID.Sets.BasicChest[tile.Type] = true;
				}
			}
			foreach (GlobalTile globalTile in globalTiles.Values)
			{
				globalTile.SetDefaults();
			}
			foreach (ModWall wall in walls.Values)
			{
				Main.wallTexture[wall.Type] = ModLoader.GetTexture(wall.texture);
				wall.SetDefaults();
			}
			foreach (GlobalWall globalWall in globalWalls.Values)
			{
				globalWall.SetDefaults();
			}
			foreach (ModProjectile projectile in projectiles.Values)
			{
				ProjectileLoader.SetDefaults(projectile.projectile, false);
				projectile.AutoStaticDefaults();
				projectile.SetStaticDefaults();
			}
			foreach (ModNPC npc in npcs.Values)
			{
				NPCLoader.SetDefaults(npc.npc, false);
				npc.AutoStaticDefaults();
				npc.SetStaticDefaults();
			}
			foreach (ModMountData modMountData in mountDatas.Values)
			{
				var mountData = modMountData.mountData;
				mountData.modMountData = modMountData;
				MountLoader.SetupMount(mountData);
				Mount.mounts[modMountData.Type] = mountData;
			}
			foreach (ModBuff buff in buffs.Values)
			{
				Main.buffTexture[buff.Type] = ModLoader.GetTexture(buff.texture);
				buff.SetDefaults();
			}
			foreach (ModWaterStyle waterStyle in waterStyles.Values)
			{
				LiquidRenderer.Instance._liquidTextures[waterStyle.Type] = ModLoader.GetTexture(waterStyle.texture);
				Main.liquidTexture[waterStyle.Type] = ModLoader.GetTexture(waterStyle.blockTexture);
			}
			foreach (ModWaterfallStyle waterfallStyle in waterfallStyles.Values)
			{
				Main.instance.waterfallManager.waterfallTexture[waterfallStyle.Type]
					= ModLoader.GetTexture(waterfallStyle.texture);
			}
		}

		internal void UnloadContent()
		{
			Unload();
			recipes.Clear();
			items.Clear();
			globalItems.Clear();
			equipTextures.Clear();
			prefixes.Clear();
			dusts.Clear();
			tiles.Clear();
			globalTiles.Clear();
			tileEntities.Clear();
			walls.Clear();
			globalWalls.Clear();
			players.Clear();
			projectiles.Clear();
			globalProjectiles.Clear();
			npcs.Clear();
			globalNPCs.Clear();
			buffs.Clear();
			globalBuffs.Clear();
			mountDatas.Clear();
			worlds.Clear();
			ugBgStyles.Clear();
			surfaceBgStyles.Clear();
			globalBgStyles.Clear();
			waterStyles.Clear();
			waterfallStyles.Clear();
			globalRecipes.Clear();
			translations.Clear();
			if (!Main.dedServ)
			{
				// Manually Dispose IDisposables to free up unmanaged memory immediately
				/* Skip this for now, too many mods don't unload properly and run into exceptions.
				foreach (var sound in sounds)
				{
					sound.Value.Dispose();
				}
				foreach (var effect in effects)
				{
					effect.Value.Dispose();
				}
				foreach (var texture in textures)
				{
					texture.Value.Dispose();
				}
				*/
			}
			sounds.Clear();
			effects.Clear();
			foreach (var tex in textures.Values)
				tex?.Dispose();
			textures.Clear();
			musics.Clear();
			fonts.Clear();
		}

		/// <summary>
		/// Shorthand for calling ModLoader.GetFileBytes(this.FileName(name)). Note that file extensions are used here.
		/// </summary>
		/// <param name="name">The name.</param>
		/// <returns></returns>
		public byte[] GetFileBytes(string name)
		{
			return File?.GetFile(name);
		}

		/// <summary>
		/// Shorthand for calling ModLoader.FileExists(this.FileName(name)). Note that file extensions are used here.
		/// </summary>
		/// <param name="name">The name.</param>
		/// <returns></returns>
		public bool FileExists(string name)
		{
			return File != null && File.HasFile(name);
		}

		/// <summary>
		/// Shorthand for calling ModLoader.GetTexture(this.FileName(name)).
		/// </summary>
		/// <exception cref="Terraria.ModLoader.Exceptions.MissingResourceException"></exception>
		public Texture2D GetTexture(string name)
		{
			Texture2D t;
			if (!textures.TryGetValue(name, out t))
				throw new MissingResourceException(name, textures.Keys);

			return t;
		}

		/// <summary>
		/// Shorthand for calling ModLoader.TextureExists(this.FileName(name)).
		/// </summary>
		/// <param name="name">The name.</param>
		/// <returns></returns>
		public bool TextureExists(string name)
		{
			return textures.ContainsKey(name);
		}

		/// <summary>
		/// Shorthand for calling ModLoader.AddTexture(this.FileName(name), texture).
		/// </summary>
		/// <param name="name">The name.</param>
		/// <param name="texture">The texture.</param>
		/// <exception cref="Terraria.ModLoader.Exceptions.ModNameException">Texture already exist: " + name</exception>
		public void AddTexture(string name, Texture2D texture)
		{
			if (TextureExists(name))
				throw new ModNameException("Texture already exist: " + name);

			textures[name] = texture;
		}

		/// <summary>
		/// Shorthand for calling ModLoader.GetSound(this.FileName(name)).
		/// </summary>
		/// <param name="name">The name.</param>
		/// <returns></returns>
		/// <exception cref="Terraria.ModLoader.Exceptions.MissingResourceException"></exception>
		public SoundEffect GetSound(string name)
		{
			SoundEffect sound;
			if (!sounds.TryGetValue(name, out sound))
				throw new MissingResourceException(name);

			return sound;
		}

		/// <summary>
		/// Shorthand for calling ModLoader.SoundExists(this.FileName(name)).
		/// </summary>
		/// <param name="name">The name.</param>
		/// <returns></returns>
		public bool SoundExists(string name)
		{
			return sounds.ContainsKey(name);
		}

		/// <summary>
		/// Shorthand for calling ModLoader.GetMusic(this.FileName(name)).
		/// </summary>
		/// <param name="name">The name.</param>
		/// <returns></returns>
		/// <exception cref="Terraria.ModLoader.Exceptions.MissingResourceException"></exception>
		public Music GetMusic(string name)
		{
			MusicData sound;
			if (!musics.TryGetValue(name, out sound))
			{
				throw new MissingResourceException(name);
			}
			return sound.GetInstance();
		}

		/// <summary>
		/// Shorthand for calling ModLoader.MusicExists(this.FileName(name)).
		/// </summary>
		/// <param name="name">The name.</param>
		/// <returns></returns>
		public bool MusicExists(string name)
		{
			return musics.ContainsKey(name);
		}

		/// <summary>
		/// Gets a SpriteFont loaded from the specified path.
		/// </summary>
		/// <exception cref="Terraria.ModLoader.Exceptions.MissingResourceException"></exception>
		public DynamicSpriteFont GetFont(string name)
		{
			DynamicSpriteFont font;
			if (!fonts.TryGetValue(name, out font))
				throw new MissingResourceException(name);

			return font;
		}

		/// <summary>
		/// Used to check if a custom SpriteFont exists
		/// </summary>
		public bool FontExists(string name)
		{
			return fonts.ContainsKey(name);
		}

		/// <summary>
		/// Gets an Effect loaded from the specified path.
		/// </summary>
		/// <exception cref="Terraria.ModLoader.Exceptions.MissingResourceException"></exception>
		public Effect GetEffect(string name)
		{
			Effect effect;
			if (!effects.TryGetValue(name, out effect))
				throw new MissingResourceException(name);

			return effect;
		}

		/// <summary>
		/// Loads .lang files
		/// </summary>
		private void AutoloadLocalization()
		{
			var modTranslationDictionary = new Dictionary<string, ModTranslation>();
			var translationFiles = File.Where(x => Path.GetExtension(x.Key) == ".lang");
			foreach (var translationFile in translationFiles)
			{
				// .lang files need to be UTF8 encoded.
				string translationFileContents = System.Text.Encoding.UTF8.GetString(translationFile.Value);
				GameCulture culture = GameCulture.FromName(Path.GetFileNameWithoutExtension(translationFile.Key));

				using (StringReader reader = new StringReader(translationFileContents))
				{
					string line;
					while ((line = reader.ReadLine()) != null)
					{
						int split = line.IndexOf('=');
						if (split < 0)
							continue; // lines witout a = are ignored
						string key = line.Substring(0, split).Trim().Replace(" ", "_");
						string value = line.Substring(split + 1).Trim();
						if (value.Length == 0)
						{
							continue;
						}
						value = value.Replace("\\n", "\n");
						// TODO: Maybe prepend key with filename: en.US.ItemName.lang would automatically assume "ItemName." for all entries.
						//string key = key;
						if (!modTranslationDictionary.TryGetValue(key, out ModTranslation mt))
							modTranslationDictionary[key] = mt = CreateTranslation(key);
						mt.AddTranslation(culture, value);
					}
				}
			}

			foreach (var value in modTranslationDictionary.Values)
			{
				AddTranslation(value);
			}
		}

		/// <summary>
		/// Used to check if a custom Effect exists
		/// </summary>
		public bool EffectExists(string name)
		{
			return effects.ContainsKey(name);
		}

		/// <summary>
		/// Used for weak inter-mod communication. This allows you to interact with other mods without having to reference their types or namespaces, provided that they have implemented this method.
		/// </summary>
		public virtual object Call(params object[] args)
		{
			return null;
		}

		/// <summary>
		/// Creates a ModPacket object that you can write to and then send between servers and clients.
		/// </summary>
		/// <param name="capacity">The capacity.</param>
		/// <returns></returns>
		/// <exception cref="System.Exception">Cannot get packet for " + Name + " because it does not exist on the other side</exception>
		public ModPacket GetPacket(int capacity = 256)
		{
			if (netID < 0)
				throw new Exception("Cannot get packet for " + Name + " because it does not exist on the other side");

			var p = new ModPacket(MessageID.ModPacket, capacity + 5);
			p.Write(netID);
			return p;
		}

		public ModConfig GetConfig(string name)
		{
			List<ModConfig> configs;
			if (ConfigManager.Configs.TryGetValue(this, out configs))
			{
				return configs.Single(x => x.Name == name);
			}
			return null;
		}

		public T GetConfig<T>() where T : ModConfig => (T)GetConfig(typeof(T).Name);
	}
}<|MERGE_RESOLUTION|>--- conflicted
+++ resolved
@@ -225,21 +225,12 @@
 			{
 				if (path.StartsWith("Sounds/Music/"))
 				{
-<<<<<<< HEAD
-					// TODO: Skip file hook to make way for DisableMusic configs. Or "Disable Magic Staffs"/"Disable set of items" ram saving/time saving ability
-					var path = file.Key;
-					var data = file.Value;
-					string extension = Path.GetExtension(path);
-					Interface.loadMods.SetSubProgressInit(path);
-					switch (extension)
-=======
 					if (ModLoader.musicStreamMode != 1) {//no cache
 						musics[path] = new MusicData(bytes, true);
 						return;
 					}
 					
 					if (!WAVCacheIO.WAVCacheAvailable(wavCacheFilename))
->>>>>>> a66e45f0
 					{
 						WAVCacheIO.CacheMP3(wavCacheFilename, new MemoryStream(bytes));
 					}
