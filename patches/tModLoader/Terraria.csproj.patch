--- conflicted
+++ resolved
@@ -134,11 +134,7 @@
      <Compile Include="Terraria.ID\NPCID.cs" />
      <Compile Include="Terraria.ID\PlayerTextureID.cs" />
      <Compile Include="Terraria.ID\PlayerVariantID.cs" />
-<<<<<<< HEAD
-@@ -236,6 +307,87 @@
-=======
-@@ -236,6 +248,91 @@
->>>>>>> d17d16bd
+@@ -236,6 +307,91 @@
      <Compile Include="Terraria.Map\MapHelper.cs" />
      <Compile Include="Terraria.Map\MapTile.cs" />
      <Compile Include="Terraria.Map\WorldMap.cs" />
@@ -230,8 +226,7 @@
      <Compile Include="Terraria.Modules\AnchorDataModule.cs" />
      <Compile Include="Terraria.Modules\AnchorTypesModule.cs" />
      <Compile Include="Terraria.Modules\LiquidDeathModule.cs" />
-<<<<<<< HEAD
-@@ -343,13 +495,13 @@
+@@ -343,13 +499,13 @@
      <Compile Include="Terraria\IngameOptions.cs" />
      <Compile Include="Terraria\Item.cs" />
      <Compile Include="Terraria\ItemText.cs" />
@@ -248,10 +243,7 @@
      <Compile Include="Terraria\Main.cs" />
      <Compile Include="Terraria\MessageBuffer.cs" />
      <Compile Include="Terraria\Minecart.cs" />
-@@ -358,6 +510,7 @@
-=======
-@@ -358,6 +455,7 @@
->>>>>>> d17d16bd
+@@ -358,6 +514,7 @@
      <Compile Include="Terraria\Netplay.cs" />
      <Compile Include="Terraria\NPC.cs" />
      <Compile Include="Terraria\Player.cs" />
@@ -259,8 +251,7 @@
      <Compile Include="Terraria\Program.cs" />
      <Compile Include="Terraria\Projectile.cs" />
      <Compile Include="Terraria\Rain.cs" />
-<<<<<<< HEAD
-@@ -373,7 +526,7 @@
+@@ -373,7 +530,7 @@
      <Compile Include="Terraria\TimeLogger.cs" />
      <Compile Include="Terraria\Utils.cs" />
      <Compile Include="Terraria\WaterfallManager.cs" />
@@ -269,10 +260,7 @@
      <Compile Include="Terraria\Wiring.cs" />
      <Compile Include="Terraria\WorldGen.cs" />
      <Compile Include="Terraria\WorldSections.cs" />
-@@ -383,6 +536,30 @@
-=======
-@@ -383,6 +481,16 @@
->>>>>>> d17d16bd
+@@ -383,6 +540,30 @@
      <EmbeddedResource Include="Terraria.Libraries\DotNetZip\Ionic.Zip.CF.dll" />
      <EmbeddedResource Include="Terraria.Libraries\JSON.NET\Newtonsoft.Json.dll" />
      <EmbeddedResource Include="Terraria.Libraries\Steamworks.NET\Steamworks.NET.dll" />
@@ -285,7 +273,6 @@
 +    <EmbeddedResource Include="Terraria.ModLoader.UI\UIModBrowserIcons.png" />
    </ItemGroup>
    <Import Project="$(MSBuildToolsPath)\Microsoft.CSharp.targets" />
--</Project>
 +  <PropertyGroup>
 +    <PostBuildEvent>SET RELEASEPATH=C:\Program Files (x86)\Steam\steamapps\common\terraria
 +if NOT "$(TerrariaSteamFolder)" == "" SET RELEASEPATH=$(TerrariaSteamFolder)
@@ -303,4 +290,4 @@
 +echo $(TargetPath)
 +echo %25RELEASEPATH%25\%25RELEASEFILE%25</PostBuildEvent>
 +  </PropertyGroup>
-+</Project>+ </Project>
